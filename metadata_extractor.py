--- conflicted
+++ resolved
@@ -193,17 +193,10 @@
   "org_units": ["team1", "group1", ...],  // Specific organizational units
   "entities": ["PTO", "benefits", ...],  // Key entities, concepts, or terms
   "answerable_questions": [
-<<<<<<< HEAD
-    "What questions can this document answer?",
-    "Another question this document addresses",
-    ...
-  ],  // 5-10 natural language questions this document can answer
-=======
     "How do I request vacation time?",
     "What are the PTO accrual rates for full-time employees?",
     ...
   ],  // 8-15 natural language questions this document can answer
->>>>>>> 7b6b4cf8
   "language": "en",  // Document language code
   "confidence": 0.95  // Your confidence in this analysis (0.0-1.0)
 }}
@@ -214,7 +207,6 @@
 - Use lowercase for consistency (except acronyms)
 - Focus on substantive topics, not formatting details
 - For document_type, choose the most appropriate category
-- For answerable_questions, generate 5-10 natural language questions that a user might ask that this document can answer. Be specific and diverse in question types.
 - Confidence should reflect how clear and complete the document is
 
 **CRITICAL: Answerable Questions Guidelines**
@@ -319,11 +311,7 @@
                     departments=data.get("departments", []),
                     org_units=data.get("org_units", []),
                     entities=data.get("entities", []),
-<<<<<<< HEAD
-                    answerable_questions=data.get("answerable_questions", []),
-=======
                     answerable_questions=filtered_questions,
->>>>>>> 7b6b4cf8
                     language=data.get("language", "en"),
                     confidence=float(data.get("confidence", 0.8)),
                     raw_response=response
