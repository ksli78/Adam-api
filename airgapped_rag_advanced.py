"""
Advanced Air-Gapped RAG System with Production Features

Complete pipeline with:
- Docling for structure-aware PDF extraction
- Document cleaning (CUI banners, headers, noise removal)
- Semantic parent-child chunking
- LLM-based metadata extraction
- Dual ChromaDB collections (children for retrieval, parents for context)
- Local Ollama for answer generation

All processing runs locally - no 3rd party APIs required.
"""

import logging
import os
import uuid
import json
import sys
import asyncio
from pathlib import Path
from typing import List, Dict, Any, Optional, AsyncGenerator
from datetime import datetime

# Fix for Windows symlink permission issue with Hugging Face Hub
# Must be set before importing any HF-dependent libraries (like docling)
os.environ["HF_HUB_DISABLE_SYMLINKS"] = "1"

# Docling for PDF extraction
from docling.document_converter import DocumentConverter

# Local services
from document_cleaner import get_document_cleaner
from semantic_chunker import get_semantic_chunker, DocumentSection
from metadata_extractor import get_metadata_extractor
from parent_child_store import get_parent_child_store
from sql_routes import sql_router

# Ollama for answer generation
import ollama

# FastAPI
from fastapi import FastAPI, UploadFile, File, Form, HTTPException
from fastapi.middleware.cors import CORSMiddleware
from fastapi.responses import JSONResponse, StreamingResponse
from pydantic import BaseModel

# Setup logging
logging.basicConfig(
    level=logging.INFO,
    format='%(asctime)s - %(name)s - %(levelname)s - %(message)s'
)
logger = logging.getLogger(__name__)

# Configuration
DATA_DIR = Path(os.getenv("DATA_DIR", "/data/airgapped_rag"))
DOCS_DIR = DATA_DIR / "documents"
CHROMA_DIR = DATA_DIR / "chromadb_advanced"

# Create directories
DOCS_DIR.mkdir(parents=True, exist_ok=True)
CHROMA_DIR.mkdir(parents=True, exist_ok=True)

# Ollama configuration
# Remote Ollama server on development/production machine with 32GB VRAM (2 GPUs)
OLLAMA_HOST = os.getenv("OLLAMA_HOST", "http://adam.amentumspacemissions.com:11434")
LLM_MODEL = os.getenv("LLM_MODEL", "mistral-small:22b")  # Mistral Small 22B - excellent for RAG (~22GB VRAM)

# LLM Context window configuration
# Mistral Small supports up to 128K tokens, we use 16K for optimal VRAM usage
# 16K is sufficient for ~20 documents with questions in Stage 2 selection
LLM_CONTEXT_WINDOW = int(os.getenv("LLM_CONTEXT_WINDOW", "16384"))  # 16K tokens

# FastAPI app
app = FastAPI(
    title="Advanced Air-Gapped RAG API",
    description="Production RAG with semantic chunking, metadata extraction, and parent-child retrieval",
    version="2.0.0"
)

# Add CORS middleware to allow cross-origin requests
# This is needed for the HTML demo page and frontend applications
app.add_middleware(
    CORSMiddleware,
    allow_origins=["*"],  # Allow all origins (restrict this in production to specific domains)
    allow_credentials=True,
    allow_methods=["*"],  # Allow all methods (GET, POST, OPTIONS, etc.)
    allow_headers=["*"],  # Allow all headers
)

# Include SQL query routes
app.include_router(sql_router)


class AdvancedRAGPipeline:
    """
    Advanced RAG pipeline orchestrator.

    Coordinates all services for document ingestion and retrieval.
    """

    def __init__(self):
        """Initialize the advanced RAG pipeline."""
        logger.info("Initializing Advanced RAG Pipeline...")

        # Initialize services
        self.doc_cleaner = get_document_cleaner()
        self.chunker = get_semantic_chunker(
            parent_chunk_size=1500,
            child_chunk_size=300,
            chunk_overlap=50
        )
        self.metadata_extractor = get_metadata_extractor(
            model_name=LLM_MODEL,
            ollama_host=OLLAMA_HOST,
            context_window=LLM_CONTEXT_WINDOW
        )
        self.document_store = get_parent_child_store(
            persist_directory=str(CHROMA_DIR)
        )

        # Initialize Docling converter
        logger.info("Initializing Docling converter...")
        self.docling_converter = DocumentConverter()

        # Initialize Ollama client for answer generation
        self.ollama_client = ollama.Client(host=OLLAMA_HOST)

        logger.info("Advanced RAG Pipeline initialized successfully!")
        logger.info(f"Document store stats: {self.document_store.get_statistics()}")

    async def ingest_document(
        self,
        file_path: str,
        source_url: str,
        document_title: str = ""
    ) -> Dict[str, Any]:
        """
        Ingest a PDF document through the complete pipeline.

        Pipeline stages:
        1. Extract with Docling (preserves structure)
        2. Clean sections (remove noise)
        3. Extract metadata with LLM
        4. Create parent-child chunks
        5. Store in ChromaDB

        Args:
            file_path: Path to PDF file
            source_url: Source URL for the document
            document_title: Optional document title

        Returns:
            Dict with ingestion statistics
        """
        start_time = datetime.now()
        document_id = str(uuid.uuid4())

        logger.info(f"Starting document ingestion: {document_title or source_url}")

        try:
            # Stage 1: Extract with Docling
            logger.info("Stage 1: Extracting PDF with Docling...")
            docling_result = self.docling_converter.convert(file_path)

            # Convert to markdown
            markdown_text = docling_result.document.export_to_markdown()
            logger.info(f"Extracted {len(markdown_text)} characters of markdown")

            # Stage 2: Extract sections from markdown
            logger.info("Stage 2: Extracting document sections...")
            sections = self.chunker.extract_sections_from_markdown(markdown_text)
            logger.info(f"Extracted {len(sections)} sections")

            # Stage 3: Clean sections
            logger.info("Stage 3: Cleaning sections (removing noise)...")
            cleaned_sections = []
            for section in sections:
                cleaned_result = self.doc_cleaner.clean_section(
                    section_text=section.text,
                    section_title=section.title
                )

                if cleaned_result["is_valid"]:
                    # Update section with cleaned text
                    section.text = cleaned_result["cleaned_text"]
                    cleaned_sections.append(section)
                else:
                    logger.debug(
                        f"Skipping section '{section.title}' - "
                        f"too short after cleaning ({cleaned_result['cleaned_length']} chars)"
                    )

            logger.info(f"Retained {len(cleaned_sections)} valid sections after cleaning")

            if not cleaned_sections:
                raise ValueError("No valid content after cleaning - document may be empty or all noise")

            # Stage 4: Extract metadata with LLM
            logger.info("Stage 4: Extracting metadata with LLM...")
            full_text = "\n\n".join(s.text for s in cleaned_sections)
            doc_metadata = self.metadata_extractor.extract(
                document_text=full_text,
                document_title=document_title,
                document_filename=Path(file_path).name
            )
            logger.info(
                f"Metadata extracted: type={doc_metadata.document_type}, "
                f"topics={doc_metadata.primary_topics}, "
                f"confidence={doc_metadata.confidence:.2f}"
            )

            # Stage 5: Create parent-child chunks
            logger.info("Stage 5: Creating parent-child chunks...")
            parent_chunks, child_chunks = self.chunker.chunk_document(
                sections=cleaned_sections,
                document_title=document_title or Path(file_path).name,
                document_id=document_id
            )
            logger.info(
                f"Created {len(parent_chunks)} parent chunks and "
                f"{len(child_chunks)} child chunks"
            )

            # Stage 6: Store in ChromaDB
            logger.info("Stage 6: Storing in ChromaDB...")
            store_metadata = {
                "document_id": document_id,
                "source_url": source_url,
                "document_title": document_title,
                "document_type": doc_metadata.document_type,
                "summary": doc_metadata.summary,
                "primary_topics": ", ".join(doc_metadata.primary_topics),
                "keywords": ", ".join(doc_metadata.keywords),
                "departments": ", ".join(doc_metadata.departments),
                "answerable_questions": " || ".join(doc_metadata.answerable_questions),  # Use || as separator
                "ingestion_date": datetime.now().isoformat(),
                "extraction_confidence": doc_metadata.confidence
            }

            storage_stats = self.document_store.add_document_chunks(
                parent_chunks=parent_chunks,
                child_chunks=child_chunks,
                document_metadata=store_metadata
            )

            elapsed_time = (datetime.now() - start_time).total_seconds()

            result = {
                "document_id": document_id,
                "source_url": source_url,
                "document_title": document_title,
                "message": "Document ingested successfully",
                "statistics": {
                    "sections_extracted": len(sections),
                    "sections_after_cleaning": len(cleaned_sections),
                    "parent_chunks": len(parent_chunks),
                    "child_chunks": len(child_chunks),
                    "ingestion_time_seconds": round(elapsed_time, 2),
                    "document_metadata": doc_metadata.to_dict(),
                    **storage_stats
                }
            }

            logger.info(f"Document ingestion completed in {elapsed_time:.1f}s: {result}")
            return result

        except Exception as e:
            logger.error(f"Error ingesting document: {e}", exc_info=True)
            raise

    async def query(
        self,
        question: str,
        top_k: int = 10,
        parent_limit: int = 3,
        metadata_filter: Dict[str, Any] = None,
        temperature: float = 0.3,
        use_hybrid: bool = True,
        bm25_weight: float = 0.5
    ) -> Dict[str, Any]:
        """
        Query the RAG system with parent-child retrieval.

        Process:
        1. Retrieve top_k child chunks (hybrid: BM25 + semantic)
        2. Expand to parent chunks (context)
        3. Pass parent chunks to LLM
        4. Generate answer with citations

        Args:
            question: User's question
            top_k: Number of child chunks to retrieve
            parent_limit: Maximum number of parent chunks for LLM
            metadata_filter: Optional metadata filter
            temperature: LLM temperature
            use_hybrid: Use hybrid search (BM25 + semantic)
            bm25_weight: Weight for BM25 scores (0.0-1.0)

        Returns:
            Dict with answer and citations
        """
        logger.info(f"Processing query: {question} (hybrid={use_hybrid}, bm25_weight={bm25_weight})")

        try:
            # Step 1: Use hybrid search to get top 30 candidates (casts wide net)
            child_results, _ = self.document_store.retrieve_with_parent_expansion(
                query=question,
                top_k=30,  # Get more candidates for reranking
                expand_to_parents=False,  # Don't expand yet - we'll rerank first
                metadata_filter=metadata_filter,
                use_hybrid=use_hybrid,
                bm25_weight=bm25_weight
            )

            # Check if we have insufficient results
            MIN_CHUNKS_THRESHOLD = 1
            if len(child_results) < MIN_CHUNKS_THRESHOLD:
                logger.warning(f"Insufficient results found: {len(child_results)} child chunks")
                return {
                    "answer": (
                        "I couldn't find relevant information about your question in the available documents.<br><br>"
                        "Here are some suggestions:<br>"
                        "• Try rephrasing your question with different keywords<br>"
                        "• Check the <a href='https://portal.amentumspacemissions.com/MS/Pages/MSDefaultHomePage.aspx' target='_blank'>Management System</a> "
                        "where all policy documents are housed<br>"
                        "• If you're looking for a specific policy, try including the policy number (e.g., EN-PO-XXXX)"
                    ),
                    "citations": [],
                    "confidence": 0.0,
                    "retrieval_stats": {
                        "child_chunks_retrieved": len(child_results),
                        "parent_chunks_used": 0,
                        "message": "Insufficient relevant documents found"
                    }
                }

            # Step 2: SEMANTIC RERANKING - Sort by semantic score only (ignore BM25 noise)
            logger.info(f"Reranking {len(child_results)} chunks by semantic similarity...")
            child_results_reranked = sorted(child_results, key=lambda x: x.get('semantic_score', 0), reverse=True)

            # Take top 5 by semantic similarity
            SEMANTIC_TOP_K = 5
            top_semantic_chunks = child_results_reranked[:SEMANTIC_TOP_K]

            logger.info(f"Top {SEMANTIC_TOP_K} chunks by semantic score:")
            for i, chunk in enumerate(top_semantic_chunks, 1):
                logger.info(
                    f"  Rank {i}: {chunk['metadata'].get('document_title', 'Unknown')} - "
                    f"{chunk['metadata'].get('section_title', '')} "
                    f"(semantic={chunk.get('semantic_score', 0):.3f})"
                )

            # Step 3: Expand top semantic chunks to parents using existing method
            # Extract child IDs from top semantic chunks
            top_child_ids = [chunk['id'] for chunk in top_semantic_chunks]

            # Get parent chunks for these child IDs
            parent_ids_seen = set()
            parent_results = []

            for child_id in top_child_ids:
                # Find the child chunk to get its parent_id
                child_chunk = next((c for c in top_semantic_chunks if c['id'] == child_id), None)
                if not child_chunk:
                    continue

                # Get parent_id from child metadata (field name might be 'parent_id' or 'parent_chunk_id')
                parent_id = child_chunk['metadata'].get('parent_id') or child_chunk['metadata'].get('parent_chunk_id')

                logger.debug(f"Child {child_id[:8]}... has parent_id: {parent_id}")

                if parent_id and parent_id not in parent_ids_seen:
                    try:
                        # Fetch the parent chunk
                        parent_data = self.document_store.parent_collection.get(
                            ids=[parent_id],
                            include=["documents", "metadatas"]
                        )

                        if parent_data and parent_data['ids']:
                            parent_results.append({
                                "id": parent_data['ids'][0],
                                "text": parent_data['documents'][0],
                                "metadata": parent_data['metadatas'][0]
                            })
                            parent_ids_seen.add(parent_id)
                            logger.debug(f"Added parent {parent_id[:8]}...")

                            # Limit to parent_limit
                            if len(parent_results) >= parent_limit:
                                break
                    except Exception as e:
                        logger.warning(f"Failed to fetch parent {parent_id}: {e}")

            logger.info(f"Expanded to {len(parent_results)} parent chunks")

            if not parent_results:
                logger.warning(f"No parent chunks found after reranking. Child metadata keys: {list(top_semantic_chunks[0]['metadata'].keys()) if top_semantic_chunks else 'none'}")
                return {
                    "answer": (
                        "I couldn't find relevant information about your question in the available documents.<br><br>"
                        "Here are some suggestions:<br>"
                        "• Try rephrasing your question with different keywords<br>"
                        "• Check the <a href='https://portal.amentumspacemissions.com/MS/Pages/MSDefaultHomePage.aspx' target='_blank'>Management System</a> "
                        "where all policy documents are housed<br>"
                        "• If you're looking for a specific policy, try including the policy number (e.g., EN-PO-XXXX)"
                    ),
                    "citations": [],
                    "confidence": 0.0,
                    "retrieval_stats": {
                        "child_chunks_retrieved": len(child_results),
                        "parent_chunks_used": 0,
                        "message": "Insufficient relevant documents found"
                    }
                }

            # Build context from parent chunks (include URLs for inline citations)
            context_parts = []
            for i, parent in enumerate(parent_results, 1):
                context_parts.append(
                    f"[Document {i}]\n"
                    f"Title: {parent['metadata'].get('document_title', 'Unknown')}\n"
                    f"URL: {parent['metadata'].get('source_url', '')}\n"
                    f"Section: {parent['metadata'].get('section_title', 'Unknown')}\n"
                    f"Content:\n{parent['text']}\n"
                )

            context = "\n\n---\n\n".join(context_parts)

            # Generate answer with LLM
            answer = await self._generate_answer(question, context, temperature)

            # Replace newlines with HTML line breaks for better display
            answer = answer.replace('\n', '<br>')

            # Build citations
            citations = []
            for parent in parent_results:
                citations.append({
                    "source_url": parent['metadata'].get('source_url', ''),
                    "document_title": parent['metadata'].get('document_title', 'Unknown'),
                    "section_title": parent['metadata'].get('section_title', ''),
                    "section_number": parent['metadata'].get('section_number', ''),
                    "excerpt": parent['text'][:500] + "..." if len(parent['text']) > 500 else parent['text']
                })

            result = {
                "answer": answer,
                "citations": citations,
                "retrieval_stats": {
                    "child_chunks_retrieved": len(child_results),
                    "semantic_reranked_top": SEMANTIC_TOP_K,
                    "parent_chunks_used": len(parent_results),
                    "retrieval_method": "hybrid_search_with_semantic_reranking",
                    "metadata_filter": metadata_filter
                }
            }

            logger.info("Query processed successfully")
            return result

        except Exception as e:
            logger.error(f"Error processing query: {e}", exc_info=True)
            raise

    async def query_stream(
        self,
        question: str,
        top_k: int = 30,
        parent_limit: int = 5,
        metadata_filter: Dict[str, Any] = None,
        temperature: float = 0.3,
        use_hybrid: bool = True,
        bm25_weight: float = 0.2
    ) -> AsyncGenerator[str, None]:
        """
        Stream query response with real-time status updates and token-by-token LLM generation.

        Yields Server-Sent Events (SSE) format messages:
        - status: Retrieval progress updates
        - sources: Retrieved document citations
        - token: Individual tokens from LLM generation
        - done: Completion signal with final stats
        - error: Error message if something fails

        Args:
            Same as query() method

        Yields:
            SSE-formatted JSON messages
        """
        try:
            logger.info(f"[STREAM START] Processing streaming query: {question[:100]}...")

            # Yield initial status - CRITICAL: await asyncio.sleep(0) after EVERY yield to flush
            yield f"data: {json.dumps({'type': 'status', 'message': 'Finding relevant documents...'})}\n\n"
            await asyncio.sleep(0)  # Force async event loop to flush to client

            # Step 1: Use hybrid search to get top 30 candidates (casts wide net)
            child_results, _ = self.document_store.retrieve_with_parent_expansion(
                query=question,
                top_k=30,  # Get more candidates for reranking
                expand_to_parents=False,  # Don't expand yet - we'll rerank first
                metadata_filter=metadata_filter,
                use_hybrid=use_hybrid,
                bm25_weight=bm25_weight
            )

            # Check if we have insufficient results
            MIN_CHUNKS_THRESHOLD = 1
            if len(child_results) < MIN_CHUNKS_THRESHOLD:
                logger.warning(f"Insufficient results found: {len(child_results)} child chunks")
                yield f"data: {json.dumps({'type': 'error', 'message': 'No relevant documents found'})}\n\n"
                await asyncio.sleep(0)
                return

            # Step 2: SEMANTIC RERANKING - Sort by semantic score only (ignore BM25 noise)
            yield f"data: {json.dumps({'type': 'status', 'message': 'Analyzing document relevance...'})}\n\n"
            await asyncio.sleep(0)

            logger.info(f"Reranking {len(child_results)} chunks by semantic similarity...")
            child_results_reranked = sorted(child_results, key=lambda x: x.get('semantic_score', 0), reverse=True)

            # Take top 5 by semantic similarity
            SEMANTIC_TOP_K = 5
            top_semantic_chunks = child_results_reranked[:SEMANTIC_TOP_K]

            # Step 3: Expand top semantic chunks to parents
            top_child_ids = [chunk['id'] for chunk in top_semantic_chunks]
            parent_ids_seen = set()
            parent_results = []

            for child_id in top_child_ids:
                child_chunk = next((c for c in top_semantic_chunks if c['id'] == child_id), None)
                if not child_chunk:
                    continue

                parent_id = child_chunk['metadata'].get('parent_id') or child_chunk['metadata'].get('parent_chunk_id')

                if parent_id and parent_id not in parent_ids_seen:
                    try:
                        parent_data = self.document_store.parent_collection.get(
                            ids=[parent_id],
                            include=["documents", "metadatas"]
                        )

                        if parent_data and parent_data['ids']:
                            parent_results.append({
                                "id": parent_data['ids'][0],
                                "text": parent_data['documents'][0],
                                "metadata": parent_data['metadatas'][0]
                            })
                            parent_ids_seen.add(parent_id)

                            if len(parent_results) >= parent_limit:
                                break
                    except Exception as e:
                        logger.warning(f"Failed to fetch parent {parent_id}: {e}")

            logger.info(f"Expanded to {len(parent_results)} parent chunks")

            if not parent_results:
                logger.warning("No parent chunks found after reranking")
                yield f"data: {json.dumps({'type': 'error', 'message': 'No relevant information found'})}\n\n"
                await asyncio.sleep(0)
                return

            # Build context from parent chunks (MUST include URLs for inline citations!)
            context_parts = []
            for i, parent in enumerate(parent_results, 1):
                context_parts.append(
                    f"[Document {i}]\n"
                    f"Title: {parent['metadata'].get('document_title', 'Unknown')}\n"
                    f"URL: {parent['metadata'].get('source_url', '')}\n"
                    f"Section: {parent['metadata'].get('section_title', 'Unknown')}\n"
                    f"Content:\n{parent['text']}\n"
                )

            context = "\n\n---\n\n".join(context_parts)

            # Build citations (include source_url for clickable links)
            citations = []
            for parent in parent_results:
                citations.append({
                    "source_url": parent['metadata'].get('source_url', ''),
                    "document_title": parent['metadata'].get('document_title', 'Unknown'),
                    "section_title": parent['metadata'].get('section_title', ''),
                    "section_number": parent['metadata'].get('section_number', ''),
                    "excerpt": parent['text'][:500] + "..." if len(parent['text']) > 500 else parent['text']
                })

            yield f"data: {json.dumps({'type': 'sources', 'citations': citations})}\n\n"
            await asyncio.sleep(0)
            yield f"data: {json.dumps({'type': 'status', 'message': 'Generating answer...'})}\n\n"
            await asyncio.sleep(0)

            # Step 4: Stream LLM response token by token
            # Use EXACT SAME PROMPT as regular endpoint for consistent quality
            prompt = f"""Answer the following question using ONLY the information from the documents provided below.

QUESTION:
{question}

DOCUMENTS:
{context}

INSTRUCTIONS:
- Provide a direct, helpful answer to the question
- Use information ONLY from the documents above
- Include specific details (section numbers, dates, amounts) when relevant
- IMPORTANT: Add inline citations after EACH claim or bullet point using this format: (<span><a href="URL">FileName.pdf</a></span>)
- Place citations immediately after the relevant statement, before the period
- If information is missing, clearly state what cannot be answered

CITATION EXAMPLE:
✓ CORRECT: "Employees must submit requests via the Decisions tool (<span><a href="https://...">EN-PO-0301.pdf</a></span>)."
✗ WRONG: "Employees must submit requests via the Decisions tool. For more details, see EN-PO-0301.pdf."

Now provide your answer with inline citations after each point:"""

            logger.info("Starting LLM streaming generation...")

            # Call Ollama with streaming enabled
            response = self.ollama_client.generate(
                model=LLM_MODEL,
                prompt=prompt,
                options={
                    "temperature": temperature,
                    "num_predict": 2000,
                    "num_ctx": LLM_CONTEXT_WINDOW
                },
                stream=True
            )

            # Stream tokens as they're generated
            full_answer = ""
            token_count = 0

            logger.info("[STREAM] Starting LLM token generation...")

            for chunk in response:
                # Access response attribute directly (chunk is GenerateResponse object, not dict)
                if hasattr(chunk, 'response') and chunk.response:
                    token = chunk.response
                    full_answer += token
                    token_count += 1

                    # Replace newlines with <br> for HTML display (same as regular endpoint)
                    display_token = token.replace('\n', '<br>')

<<<<<<< HEAD
                    # Yield each token immediately with explicit flush
=======
                    # DEBUG: Log first 5 tokens and every 50th token to verify streaming
                    if token_count <= 5 or token_count % 50 == 0:
                        logger.info(f"[STREAM] Token #{token_count}: {repr(token[:30])}")

                    # CRITICAL: Yield token and immediately yield control to event loop
>>>>>>> 09b20fa1
                    yield f"data: {json.dumps({'type': 'token', 'content': display_token})}\n\n"
                    await asyncio.sleep(0)  # THIS IS THE KEY - yields control and flushes to client!

<<<<<<< HEAD
                    # Force uvicorn to flush by yielding a comment (SSE comments are ignored by parsers)
                    # This prevents buffering and ensures tokens arrive in real-time
                    yield ": flush\n\n"

                    # Log at key milestones to verify streaming is working
                    if token_count in [1, 10, 50, 100, 200, 300, 400, 500] or token_count % 100 == 0:
                        logger.info(f"✓ Streamed {token_count} tokens so far...")

            logger.info(f"Streaming complete: generated {token_count} tokens, {len(full_answer)} characters")
=======
            logger.info(f"[STREAM COMPLETE] Generated {token_count} tokens, {len(full_answer)} characters")
>>>>>>> 09b20fa1

            # Yield completion with final stats
            yield f"data: {json.dumps({'type': 'done', 'stats': {'child_chunks_retrieved': len(child_results), 'parent_chunks_used': len(parent_results), 'answer_length': len(full_answer), 'tokens_streamed': token_count}})}\n\n"
            await asyncio.sleep(0)

            logger.info("[STREAM END] Generator exiting normally")
            # Generator will naturally close after this return

        except Exception as e:
            logger.error(f"[STREAM ERROR] {e}", exc_info=True)
            yield f"data: {json.dumps({'type': 'error', 'message': str(e)})}\n\n"
            await asyncio.sleep(0)
            logger.info("[STREAM END] Generator exiting after error")

    async def query_with_llm_selection(
        self,
        question: str,
        max_documents: int = 3,
        temperature: float = 0.3
    ) -> Dict[str, Any]:
        """
        Query the RAG system using LLM-based document selection.

        New flow:
        1. Use LLM to select relevant documents based on answerable_questions
        2. Fetch full text of selected documents
        3. Send full documents + question to LLM for answer generation
        4. Return answer with document-level citations

        Args:
            question: User's question
            max_documents: Maximum number of documents to select
            temperature: LLM temperature for answer generation

        Returns:
            Dict with answer and citations
        """
        logger.info(f"Processing query with LLM document selection: {question}")

        try:
            # Step 1: Use LLM to select relevant documents
            selected_doc_ids = await self._select_documents_with_llm(
                user_question=question,
                max_documents=max_documents
            )

            if not selected_doc_ids:
                logger.warning("No documents selected by LLM")
                return {
                    "answer": (
                        "I couldn't find any documents that can answer your question.<br><br>"
                        "Here are some suggestions:<br>"
                        "• Try rephrasing your question with different keywords<br>"
                        "• Check the <a href='https://portal.amentumspacemissions.com/MS/Pages/MSDefaultHomePage.aspx' target='_blank'>Management System</a> "
                        "where all policy documents are housed<br>"
                        "• If you're looking for a specific policy, try including the policy number (e.g., EN-PO-XXXX)"
                    ),
                    "citations": [],
                    "confidence": 0.0,
                    "retrieval_stats": {
                        "documents_selected": 0,
                        "selection_method": "llm_based",
                        "message": "No relevant documents found"
                    }
                }

            # Step 2: Fetch full text for selected documents
            logger.info(f"Fetching full text for {len(selected_doc_ids)} documents")
            documents_with_text = []

            for doc_id in selected_doc_ids:
                full_text = self.document_store.get_full_document_text(doc_id)
                if full_text:
                    # Get document metadata
                    all_docs = self.document_store.get_all_documents_with_metadata()
                    doc_metadata = next(
                        (d for d in all_docs if d['document_id'] == doc_id),
                        None
                    )

                    if doc_metadata:
                        documents_with_text.append({
                            "document_id": doc_id,
                            "text": full_text,
                            "metadata": doc_metadata
                        })

            if not documents_with_text:
                logger.error("Failed to fetch text for selected documents")
                return {
                    "answer": "Error: Could not retrieve document content.",
                    "citations": [],
                    "confidence": 0.0,
                    "retrieval_stats": {
                        "documents_selected": len(selected_doc_ids),
                        "documents_retrieved": 0,
                        "selection_method": "llm_based",
                        "message": "Failed to fetch document text"
                    }
                }

            # Step 3: Build context from full documents
            context_parts = []
            for i, doc in enumerate(documents_with_text, 1):
                context_parts.append(
                    f"[Document {i}]\n"
                    f"Title: {doc['metadata']['document_title']}\n"
                    f"URL: {doc['metadata']['source_url']}\n"
                    f"Type: {doc['metadata']['document_type']}\n"
                    f"Summary: {doc['metadata']['summary']}\n\n"
                    f"Full Content:\n{doc['text']}\n"
                )

            context = "\n\n" + "="*80 + "\n\n".join(context_parts)

            # Step 4: Generate answer with LLM
            answer = await self._generate_answer(question, context, temperature)

            # Replace newlines with HTML line breaks
            answer = answer.replace('\n', '<br>')

            # Step 5: Build citations (document-level, not chunk-level)
            citations = []
            for doc in documents_with_text:
                citations.append({
                    "source_url": doc['metadata']['source_url'],
                    "document_title": doc['metadata']['document_title'],
                    "document_type": doc['metadata']['document_type'],
                    "summary": doc['metadata']['summary']
                })

            result = {
                "answer": answer,
                "citations": citations,
                "retrieval_stats": {
                    "documents_selected": len(selected_doc_ids),
                    "documents_used": len(documents_with_text),
                    "selection_method": "llm_based",
                    "selected_document_ids": selected_doc_ids
                }
            }

            logger.info("Query with LLM selection processed successfully")
            return result

        except Exception as e:
            logger.error(f"Error processing query with LLM selection: {e}", exc_info=True)
            raise

    async def _select_documents_with_llm(
        self,
        user_question: str,
        max_documents: int = 5
    ) -> List[str]:
        """
        Use LLM to intelligently select which documents can answer the user's question.

        Uses a two-stage approach:
        1. Stage 1: Use BM25/semantic search to narrow down to top 30 candidates
        2. Stage 2: Use LLM to select the most relevant documents from candidates

        This approach:
        - Handles large document collections (100s of documents)
        - Stays within LLM context window limits
        - Combines fast keyword matching with semantic reasoning

        Args:
            user_question: The user's natural language question
            max_documents: Maximum number of documents to select

        Returns:
            List of document IDs that can answer the question
        """
        logger.info(f"Using LLM to select documents for question: {user_question}")

        # Get all documents with metadata
        all_documents = self.document_store.get_all_documents_with_metadata()

        if not all_documents:
            logger.warning("No documents found in the store")
            return []

        logger.info(f"Total documents in system: {len(all_documents)}")

        # STAGE 1: Use hybrid search to narrow down candidates
        # This handles large document collections efficiently
        CANDIDATE_LIMIT = 20  # Number of candidates to send to LLM (reduced from 30 to fit in 16K context)

        logger.info(f"Stage 1: Using hybrid search to find top {CANDIDATE_LIMIT} candidate documents")

        # Use the existing hybrid search to get candidate chunks
        candidate_chunks, _ = self.document_store.retrieve_with_parent_expansion(
            query=user_question,
            top_k=100,  # Get more chunks to cover more documents
            expand_to_parents=False,  # Don't need parent expansion yet
            use_hybrid=True,
            bm25_weight=0.3  # Balance between BM25 and semantic
        )

        # Extract unique document IDs from candidate chunks
        candidate_doc_ids = []
        seen_doc_ids = set()
        for chunk in candidate_chunks:
            doc_id = chunk['metadata'].get('document_id')
            if doc_id and doc_id not in seen_doc_ids:
                candidate_doc_ids.append(doc_id)
                seen_doc_ids.add(doc_id)
                if len(candidate_doc_ids) >= CANDIDATE_LIMIT:
                    break

        if not candidate_doc_ids:
            logger.warning("No candidate documents found in Stage 1 (hybrid search)")
            return []

        # Filter all_documents to only include candidates
        candidate_documents = [doc for doc in all_documents if doc['document_id'] in candidate_doc_ids]

        logger.info(f"Stage 1 complete: Narrowed to {len(candidate_documents)} candidate documents")

        # Log the candidate document titles for debugging
        candidate_titles = [f"{doc['document_title']} ({doc['document_type']})" for doc in candidate_documents[:10]]
        logger.info(f"Top 10 candidates: {', '.join(candidate_titles)}")
        if len(candidate_documents) > 10:
            logger.info(f"... and {len(candidate_documents) - 10} more candidates")

        # STAGE 2: Use LLM to select best documents from candidates
        logger.info(f"Stage 2: Using LLM to select best documents from candidates")

        # Build document catalog for LLM (using only candidates from Stage 1)
        doc_catalog = []
        doc_number_to_id = {}  # Map document numbers to IDs for fallback parsing

        for i, doc in enumerate(candidate_documents, 1):
            doc_number_to_id[str(i)] = doc['document_id']

            doc_info = f"""
Document {i}:
- ID: {doc['document_id']}
- Title: {doc['document_title']}
- Type: {doc['document_type']}
- Summary: {doc['summary']}
- Topics: {doc['primary_topics']}
- Questions this document can answer:
"""
            for q in doc['answerable_questions']:
                doc_info += f"  * {q}\n"

            doc_catalog.append(doc_info)

        catalog_text = "\n".join(doc_catalog)

        logger.info(f"Document catalog size: {len(catalog_text)} characters, {len(candidate_documents)} documents")

        # Log the catalog for debugging
        if len(catalog_text) > 3000:
            logger.info(f"Document catalog (first 3000 chars):\n{catalog_text[:3000]}...")
        else:
            logger.info(f"Full document catalog:\n{catalog_text}")

        # Build prompt for LLM
        prompt = f"""You are a document selection expert. Your task is to identify which documents can answer a user's question.

USER'S QUESTION:
{user_question}

AVAILABLE DOCUMENTS:
{catalog_text}

INSTRUCTIONS:
1. Read the user's question carefully
2. For each document, check if ANY of its "Questions this document can answer" are similar to or can answer the user's question
3. Also consider if the document summary or topics are relevant
4. Select ONLY documents that can actually answer the user's question
5. If you find matching documents, select up to {max_documents} of the most relevant ones
6. Return a JSON array with the "ID" field values (the long alphanumeric strings)

CRITICAL - DOCUMENT IDENTIFICATION:
- Each document has an "ID" field (e.g., "13fb5d84-7eeb-40b2-9410-a26d9aafe7d6")
- You MUST return these exact ID values in your JSON array
- DO NOT return the document number (e.g., "Document 1", "Document 2")
- Example: ["13fb5d84-7eeb-40b2-9410-a26d9aafe7d6", "11ceb2fc-df0a-4460-8802-9ed6199b0809"]

IMPORTANT:
- Match questions by MEANING, not just exact words (e.g., "work hours" matches "working time", "schedule", "overtime")
- If NO documents match, return an empty array: []
- Return ONLY the JSON array, no explanations

Your response (JSON array of ID values only):"""

        logger.info(f"Sending document selection prompt to LLM (question: '{user_question}')")

        try:
            response = self.ollama_client.generate(
                model=LLM_MODEL,
                prompt=prompt,
                options={
                    "temperature": 0.1,  # Low temperature for more deterministic selection
                    "num_predict": 300,  # Increased to allow for more IDs
                    "num_ctx": LLM_CONTEXT_WINDOW  # Context window size (32K for llama3.1:8b)
                }
            )

            # Parse the response to extract document IDs
            response_text = response['response'].strip()
            logger.info(f"LLM document selection raw response: {response_text}")

            # Try to parse as JSON
            import json
            import re

            # Extract JSON array from response
            json_match = re.search(r'\[.*?\]', response_text, re.DOTALL)
            if json_match:
                selected_ids = json.loads(json_match.group(0))

                # Handle case where LLM returns document numbers instead of IDs
                # Convert any numeric strings to document IDs using our mapping
                converted_ids = []
                for item in selected_ids:
                    if str(item) in doc_number_to_id:
                        # LLM returned a document number, convert it
                        actual_id = doc_number_to_id[str(item)]
                        converted_ids.append(actual_id)
                        logger.info(f"LLM returned document number '{item}', converted to ID: {actual_id}")
                    elif item in [doc['document_id'] for doc in candidate_documents]:
                        # LLM correctly returned a document ID
                        converted_ids.append(item)
                    else:
                        logger.warning(f"Ignoring invalid ID/number: {item}")

                selected_ids = converted_ids

                # Log which documents were selected with their titles
                if selected_ids:
                    selected_titles = []
                    for doc_id in selected_ids:
                        doc = next((d for d in candidate_documents if d['document_id'] == doc_id), None)
                        if doc:
                            selected_titles.append(f"{doc['document_title']} (type: {doc['document_type']})")

                    logger.info(f"Stage 2 complete: LLM selected {len(selected_ids)} final documents:")
                    for title in selected_titles:
                        logger.info(f"  - {title}")
                else:
                    logger.warning("LLM returned empty selection - no matching documents found in candidates")

                return selected_ids
            else:
                logger.warning("Could not parse JSON from LLM response, falling back to empty list")
                logger.warning(f"Unparseable response was: {response_text}")
                return []

        except Exception as e:
            logger.error(f"Error in LLM document selection: {e}", exc_info=True)
            return []

    async def _generate_answer(
        self,
        question: str,
        context: str,
        temperature: float
    ) -> str:
        """Generate answer using Ollama LLM."""

        prompt = f"""Answer the following question using ONLY the information from the documents provided below.

QUESTION:
{question}

DOCUMENTS:
{context}

INSTRUCTIONS:
- Provide a direct, helpful answer to the question
- Use information ONLY from the documents above
- Include specific details (section numbers, dates, amounts) when relevant
- IMPORTANT: Add inline citations after EACH claim or bullet point using this format: (<span><a href="URL">FileName.pdf</a></span>)
- Place citations immediately after the relevant statement, before the period
- If information is missing, clearly state what cannot be answered

CITATION EXAMPLE:
✓ CORRECT: "Employees must submit requests via the Decisions tool (<span><a href="https://...">EN-PO-0301.pdf</a></span>)."
✗ WRONG: "Employees must submit requests via the Decisions tool. For more details, see EN-PO-0301.pdf."

Now provide your answer with inline citations after each point:"""

        logger.debug("Calling Ollama to generate answer...")

        try:
            response = self.ollama_client.generate(
                model=LLM_MODEL,
                prompt=prompt,
                options={
                    "temperature": temperature,
                    "num_predict": 2000,  # High limit for comprehensive answers that tie together multiple policy documents
                    "num_ctx": LLM_CONTEXT_WINDOW  # Context window size (32K for llama3.1:8b)
                }
            )

            answer = response['response'].strip()
            logger.debug(f"Generated answer: {answer[:200]}...")

            return answer

        except Exception as e:
            logger.error(f"Error calling Ollama: {e}")
            return f"Error generating answer: {str(e)}"


# Initialize pipeline (singleton)
rag_pipeline = AdvancedRAGPipeline()


# API Models
class QueryRequest(BaseModel):
    prompt: str
    top_k: int = 30  # Get 30 candidates for semantic reranking
    parent_limit: int = 5  # Top 5 parents after semantic reranking
    temperature: float = 0.3  # LLM temperature for answer generation
    metadata_filter: Optional[Dict[str, Any]] = None
    use_hybrid: bool = True  # Use hybrid search (BM25 + semantic) by default
    bm25_weight: float = 0.2  # Weight for BM25 (0.2 = 80% semantic, 20% BM25)
    use_llm_selection: bool = False  # DEPRECATED: Use semantic reranking instead


class QueryResponse(BaseModel):
    answer: str
    citations: List[Dict[str, Any]]
    retrieval_stats: Dict[str, Any]


# API Endpoints

@app.post("/upload-document")
async def upload_document(
    file: UploadFile = File(...),
    source_url: str = Form(...)
):
    """
    Upload and process a PDF document.

    Complete pipeline: extract, clean, chunk, extract metadata, store.
    """
    if not file.filename.lower().endswith('.pdf'):
        raise HTTPException(status_code=400, detail="Only PDF files are supported")

    # Save uploaded file
    file_path = DOCS_DIR / f"{uuid.uuid4()}_{file.filename}"

    try:
        with open(file_path, 'wb') as f:
            content = await file.read()
            f.write(content)

        # Process document
        result = await rag_pipeline.ingest_document(
            file_path=str(file_path),
            source_url=source_url,
            document_title=file.filename
        )

        return JSONResponse(content=result)

    except Exception as e:
        logger.error(f"Error uploading document: {e}")
        raise HTTPException(status_code=500, detail=str(e))


@app.post("/query", response_model=QueryResponse)
async def query(request: QueryRequest):
    """
    Query the RAG system using HYBRID SEARCH + SEMANTIC RERANKING:

    Process:
    1. Stage 1: Hybrid search (BM25 + semantic) retrieves 30 candidate chunks
    2. Stage 2: Semantic reranking picks top 5 chunks by semantic similarity
    3. Stage 3: Expand to parent chunks for rich context
    4. Stage 4: LLM generates answer with inline citations

    Benefits:
    - BM25 casts wide net (handles keyword variations)
    - Semantic reranking eliminates BM25 noise (focuses on meaning)
    - Fast (< 15 seconds) and accurate
    - Only top 5 most relevant sections sent to LLM

    Parameters:
    - prompt: User's question
    - top_k: Candidates for reranking (default: 30, don't change)
    - parent_limit: Max parents after reranking (default: 5)
    - use_hybrid: Enable hybrid search (default: True)
    - bm25_weight: BM25 weight in Stage 1 (default: 0.2)
    - temperature: LLM temperature (default: 0.3)
    """
    try:
        # Route to appropriate query method based on use_llm_selection
        if request.use_llm_selection:
            logger.info("Using LLM-based document selection mode")
            result = await rag_pipeline.query_with_llm_selection(
                question=request.prompt,
                max_documents=request.max_documents,
                temperature=request.temperature
            )
        else:
            logger.info("Using hybrid search mode")
            result = await rag_pipeline.query(
                question=request.prompt,
                top_k=request.top_k,
                parent_limit=request.parent_limit,
                metadata_filter=request.metadata_filter,
                temperature=request.temperature,
                use_hybrid=request.use_hybrid,
                bm25_weight=request.bm25_weight
            )

        return result

    except Exception as e:
        logger.error(f"Error processing query: {e}")
        raise HTTPException(status_code=500, detail=str(e))


@app.post("/query-stream")
async def query_stream_endpoint(request: QueryRequest):
    """
    Stream query response with real-time token generation.

    Returns Server-Sent Events (SSE) with the following message types:

    1. status: Progress updates during retrieval
       {"type": "status", "message": "Finding relevant documents..."}

    2. sources: Document citations found
       {"type": "sources", "citations": [{document_title, section_title, ...}]}

    3. token: Individual tokens from LLM as they're generated
       {"type": "token", "content": "word"}

    4. done: Completion signal with stats
       {"type": "done", "stats": {child_chunks_retrieved, parent_chunks_used, answer_length}}

    5. error: Error message if something fails
       {"type": "error", "message": "Error description"}

    Benefits over /query endpoint:
    - Users see response immediately as it's generated
    - Perceived speed improvement (feels 3x faster)
    - Professional UX like ChatGPT
    - Same quality as regular endpoint (2000 tokens, 5 parent chunks)

    Client Example (JavaScript):
        const eventSource = new EventSource('/query-stream', {
            method: 'POST',
            body: JSON.stringify({prompt: "What is the PTO policy?"})
        });

        eventSource.onmessage = (event) => {
            const data = JSON.parse(event.data);
            if (data.type === 'token') {
                appendToAnswer(data.content);
            } else if (data.type === 'sources') {
                displayCitations(data.citations);
            } else if (data.type === 'done') {
                eventSource.close();
            }
        };
    """
    try:
        logger.info(f"[ENDPOINT CALLED] /query-stream endpoint invoked for query: {request.prompt[:100]}")

        # Generate streaming response
        return StreamingResponse(
            rag_pipeline.query_stream(
                question=request.prompt,
                top_k=request.top_k,
                parent_limit=request.parent_limit,
                metadata_filter=request.metadata_filter,
                temperature=request.temperature,
                use_hybrid=request.use_hybrid,
                bm25_weight=request.bm25_weight
            ),
            media_type="text/event-stream",
            headers={
                "Cache-Control": "no-cache",
                "Connection": "keep-alive",
                "X-Accel-Buffering": "no",  # CRITICAL: Disable nginx buffering
                # Note: Transfer-Encoding is set automatically by FastAPI/Starlette
            }
        )

    except Exception as e:
        logger.error(f"Error processing streaming query: {e}")
        raise HTTPException(status_code=500, detail=str(e))



@app.get("/documents")
async def list_documents():
    """
    List all documents in the system with full metadata including answerable questions.

    Returns document information including:
    - Basic info (ID, title, URL, type)
    - Summary and topics
    - Answerable questions (for LLM-based document selection)
    """
    try:
        documents = rag_pipeline.document_store.get_all_documents_with_metadata()
        return {"documents": documents, "count": len(documents)}
    except Exception as e:
        logger.error(f"Error listing documents: {e}")
        raise HTTPException(status_code=500, detail=str(e))


@app.delete("/documents/{document_id}")
async def delete_document(document_id: str):
    """Delete a document and all its chunks."""
    try:
        result = rag_pipeline.document_store.delete_document(document_id)
        return result
    except Exception as e:
        logger.error(f"Error deleting document: {e}")
        raise HTTPException(status_code=500, detail=str(e))


@app.put("/documents/{document_id}/questions")
async def update_document_questions(
    document_id: str,
    questions: List[str]
):
    """
    Update the answerable questions for a document without re-ingesting.

    This allows you to manually refine or add questions after document ingestion.
    Useful for:
    - Adding domain-specific questions the LLM might have missed
    - Removing low-quality auto-generated questions
    - Tuning questions based on user query patterns

    Args:
        document_id: The document ID to update
        questions: New list of questions (replaces existing questions)

    Example request body:
    ```json
    [
        "How do I request vacation time?",
        "What is the PTO accrual rate?",
        "Who approves time off requests?"
    ]
    ```
    """
    try:
        if not questions:
            raise HTTPException(
                status_code=400,
                detail="Questions list cannot be empty"
            )

        # Validate questions
        for q in questions:
            if not isinstance(q, str) or not q.strip():
                raise HTTPException(
                    status_code=400,
                    detail="All questions must be non-empty strings"
                )

        result = rag_pipeline.document_store.update_document_questions(
            document_id=document_id,
            answerable_questions=questions
        )

        if "error" in result:
            raise HTTPException(status_code=404, detail=result["error"])

        return result

    except HTTPException:
        raise
    except Exception as e:
        logger.error(f"Error updating document questions: {e}")
        raise HTTPException(status_code=500, detail=str(e))


@app.delete("/documents")
async def clear_all_documents():
    """Clear all documents from the document store."""
    try:
        # Get all documents
        documents = rag_pipeline.document_store.list_documents()

        # Delete each document
        deleted_count = 0
        for doc in documents:
            rag_pipeline.document_store.delete_document(doc['document_id'])
            deleted_count += 1

        logger.info(f"Cleared {deleted_count} documents from document store")

        return {
            "message": f"Successfully cleared {deleted_count} documents",
            "deleted_count": deleted_count,
            "statistics": rag_pipeline.document_store.get_statistics()
        }
    except Exception as e:
        logger.error(f"Error clearing documents: {e}")
        raise HTTPException(status_code=500, detail=str(e))


@app.get("/statistics")
async def get_statistics():
    """Get system statistics."""
    try:
        stats = rag_pipeline.document_store.get_statistics()
        return stats
    except Exception as e:
        logger.error(f"Error getting statistics: {e}")
        raise HTTPException(status_code=500, detail=str(e))


@app.get("/health")
async def health_check():
    """Health check endpoint."""
    return {"status": "healthy", "version": "2.0.0"}


@app.get("/acronyms")
async def get_acronyms():
    """
    Get all acronym expansions.

    Returns the current acronym expansion mappings used for query expansion.
    These help the system understand domain-specific acronyms like PTO, HR, etc.
    """
    try:
        from parent_child_store import get_acronym_expansions
        acronyms = get_acronym_expansions()

        return {
            "acronyms": acronyms,
            "count": len(acronyms),
            "message": "Acronym expansions loaded successfully"
        }
    except Exception as e:
        logger.error(f"Error getting acronyms: {e}")
        raise HTTPException(status_code=500, detail=str(e))


@app.put("/acronyms")
async def update_acronyms(acronyms: Dict[str, str]):
    """
    Update acronym expansions.

    Replaces the entire acronym expansion dictionary. To add/modify a single
    acronym, include all existing acronyms plus the new one.

    Request body should be a JSON object with acronym -> expansion mappings:
    {
        "pto": "Paid Time Off (PTO)",
        "hr": "Human Resources (HR)",
        "new_acronym": "New Expansion (NEW_ACRONYM)"
    }

    The changes are saved to config/acronyms.json and take effect immediately.
    """
    try:
        from parent_child_store import save_acronym_expansions

        # Validate that all values are non-empty strings
        for acronym, expansion in acronyms.items():
            if not isinstance(acronym, str) or not acronym.strip():
                raise HTTPException(
                    status_code=400,
                    detail=f"Invalid acronym key: '{acronym}' must be a non-empty string"
                )
            if not isinstance(expansion, str) or not expansion.strip():
                raise HTTPException(
                    status_code=400,
                    detail=f"Invalid expansion for '{acronym}': must be a non-empty string"
                )

        # Convert all acronyms to lowercase for consistency
        normalized_acronyms = {k.lower(): v for k, v in acronyms.items()}

        # Save to file (this also updates the global cache)
        save_acronym_expansions(normalized_acronyms)

        logger.info(f"Updated {len(normalized_acronyms)} acronym expansions")

        return {
            "message": "Acronym expansions updated successfully",
            "count": len(normalized_acronyms),
            "acronyms": normalized_acronyms
        }
    except HTTPException:
        raise
    except Exception as e:
        logger.error(f"Error updating acronyms: {e}")
        raise HTTPException(status_code=500, detail=str(e))


@app.get("/debug/document/{document_id}")
async def debug_document(document_id: str):
    """
    Debug endpoint to inspect actual chunk content for a document.

    Shows what text is stored in parent and child chunks.
    """
    try:
        # Get parent chunks
        parent_chunks = rag_pipeline.document_store.parent_collection.get(
            where={"document_id": document_id},
            include=["documents", "metadatas"]
        )

        # Get child chunks
        child_chunks = rag_pipeline.document_store.child_collection.get(
            where={"document_id": document_id},
            include=["documents", "metadatas"]
        )

        result = {
            "document_id": document_id,
            "parent_chunks": {
                "count": len(parent_chunks['ids']),
                "chunks": [
                    {
                        "chunk_id": parent_chunks['ids'][i],
                        "metadata": parent_chunks['metadatas'][i],
                        "text": parent_chunks['documents'][i][:1000] + "..." if len(parent_chunks['documents'][i]) > 1000 else parent_chunks['documents'][i]
                    }
                    for i in range(len(parent_chunks['ids']))
                ]
            },
            "child_chunks": {
                "count": len(child_chunks['ids']),
                "chunks": [
                    {
                        "chunk_id": child_chunks['ids'][i],
                        "metadata": child_chunks['metadatas'][i],
                        "text": child_chunks['documents'][i][:500] + "..." if len(child_chunks['documents'][i]) > 500 else child_chunks['documents'][i]
                    }
                    for i in range(min(10, len(child_chunks['ids'])))  # Limit to first 10 child chunks
                ]
            }
        }

        return result

    except Exception as e:
        logger.error(f"Error debugging document: {e}")
        raise HTTPException(status_code=500, detail=str(e))


@app.post("/debug/extract-markdown")
async def debug_extract_markdown(file: UploadFile = File(...)):
    """
    Debug endpoint to see raw Docling markdown extraction.

    Upload a PDF and see what markdown Docling produces and how it gets
    parsed into sections. Useful for diagnosing section extraction issues.
    """
    if not file.filename.lower().endswith('.pdf'):
        raise HTTPException(status_code=400, detail="Only PDF files are supported")

    # Save uploaded file
    file_path = DOCS_DIR / f"debug_{uuid.uuid4()}_{file.filename}"

    try:
        with open(file_path, 'wb') as f:
            content = await file.read()
            f.write(content)

        # Extract with Docling
        logger.info(f"Extracting PDF with Docling: {file.filename}")
        docling_result = rag_pipeline.docling_converter.convert(str(file_path))
        markdown_text = docling_result.document.export_to_markdown()

        # Extract sections
        sections = rag_pipeline.chunker.extract_sections_from_markdown(markdown_text)

        result = {
            "filename": file.filename,
            "raw_markdown_length": len(markdown_text),
            "raw_markdown_preview": markdown_text[:2000] + "..." if len(markdown_text) > 2000 else markdown_text,
            "sections_extracted": len(sections),
            "sections": [
                {
                    "title": s.title,
                    "section_number": s.section_number,
                    "level": s.level,
                    "text_length": len(s.text),
                    "text_preview": s.text[:500] + "..." if len(s.text) > 500 else s.text
                }
                for s in sections
            ]
        }

        # Clean up debug file
        file_path.unlink()

        return result

    except Exception as e:
        logger.error(f"Error extracting markdown: {e}")
        # Clean up on error
        if file_path.exists():
            file_path.unlink()
        raise HTTPException(status_code=500, detail=str(e))


if __name__ == "__main__":
    import uvicorn

    uvicorn.run(
        "airgapped_rag_advanced:app",
        host="0.0.0.0",
        port=8000,
        reload=False,
        log_level="info"
    )<|MERGE_RESOLUTION|>--- conflicted
+++ resolved
@@ -649,31 +649,15 @@
                     # Replace newlines with <br> for HTML display (same as regular endpoint)
                     display_token = token.replace('\n', '<br>')
 
-<<<<<<< HEAD
-                    # Yield each token immediately with explicit flush
-=======
                     # DEBUG: Log first 5 tokens and every 50th token to verify streaming
                     if token_count <= 5 or token_count % 50 == 0:
                         logger.info(f"[STREAM] Token #{token_count}: {repr(token[:30])}")
 
                     # CRITICAL: Yield token and immediately yield control to event loop
->>>>>>> 09b20fa1
                     yield f"data: {json.dumps({'type': 'token', 'content': display_token})}\n\n"
                     await asyncio.sleep(0)  # THIS IS THE KEY - yields control and flushes to client!
 
-<<<<<<< HEAD
-                    # Force uvicorn to flush by yielding a comment (SSE comments are ignored by parsers)
-                    # This prevents buffering and ensures tokens arrive in real-time
-                    yield ": flush\n\n"
-
-                    # Log at key milestones to verify streaming is working
-                    if token_count in [1, 10, 50, 100, 200, 300, 400, 500] or token_count % 100 == 0:
-                        logger.info(f"✓ Streamed {token_count} tokens so far...")
-
-            logger.info(f"Streaming complete: generated {token_count} tokens, {len(full_answer)} characters")
-=======
             logger.info(f"[STREAM COMPLETE] Generated {token_count} tokens, {len(full_answer)} characters")
->>>>>>> 09b20fa1
 
             # Yield completion with final stats
             yield f"data: {json.dumps({'type': 'done', 'stats': {'child_chunks_retrieved': len(child_results), 'parent_chunks_used': len(parent_results), 'answer_length': len(full_answer), 'tokens_streamed': token_count}})}\n\n"
