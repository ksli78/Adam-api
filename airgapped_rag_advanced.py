"""
Advanced Air-Gapped RAG System with Production Features

Complete pipeline with:
- Docling for structure-aware PDF extraction
- Document cleaning (CUI banners, headers, noise removal)
- Semantic parent-child chunking
- LLM-based metadata extraction
- Dual ChromaDB collections (children for retrieval, parents for context)
- Local Ollama for answer generation

All processing runs locally - no 3rd party APIs required.
"""

import logging
import os
import uuid
from pathlib import Path
from typing import List, Dict, Any, Optional
from datetime import datetime

# Fix for Windows symlink permission issue with Hugging Face Hub
# Must be set before importing any HF-dependent libraries (like docling)
os.environ["HF_HUB_DISABLE_SYMLINKS"] = "1"

# Docling for PDF extraction
from docling.document_converter import DocumentConverter

# Local services
from document_cleaner import get_document_cleaner
from semantic_chunker import get_semantic_chunker, DocumentSection
from metadata_extractor import get_metadata_extractor
from parent_child_store import get_parent_child_store
from sql_routes import sql_router

# Ollama for answer generation
import ollama

# FastAPI
from fastapi import FastAPI, UploadFile, File, Form, HTTPException
from fastapi.responses import JSONResponse
from pydantic import BaseModel

# Setup logging
logging.basicConfig(
    level=logging.INFO,
    format='%(asctime)s - %(name)s - %(levelname)s - %(message)s'
)
logger = logging.getLogger(__name__)

# Configuration
DATA_DIR = Path(os.getenv("DATA_DIR", "/data/airgapped_rag"))
DOCS_DIR = DATA_DIR / "documents"
CHROMA_DIR = DATA_DIR / "chromadb_advanced"

# Create directories
DOCS_DIR.mkdir(parents=True, exist_ok=True)
CHROMA_DIR.mkdir(parents=True, exist_ok=True)

# Ollama configuration
<<<<<<< HEAD
OLLAMA_HOST = os.getenv("OLLAMA_HOST", "http://adam.amentumspacemissions.com:11434")
LLM_MODEL = os.getenv("LLM_MODEL", "llama3.1:70b")
=======
# Remote Ollama server on development/production machine with 32GB VRAM (2 GPUs)
OLLAMA_HOST = os.getenv("OLLAMA_HOST", "http://adam.amentumspacemissions.com:11434")
LLM_MODEL = os.getenv("LLM_MODEL", "llama3.1:70b")  # 70b model for better reasoning (requires 32GB VRAM)

# LLM Context window configuration
# llama3.1:70b supports up to 128K tokens, we use 64K for optimal performance
# 64K is sufficient for ~80 documents with questions (~50K tokens)
LLM_CONTEXT_WINDOW = int(os.getenv("LLM_CONTEXT_WINDOW", "65536"))  # 64K tokens
>>>>>>> 4b4137fa

# FastAPI app
app = FastAPI(
    title="Advanced Air-Gapped RAG API",
    description="Production RAG with semantic chunking, metadata extraction, and parent-child retrieval",
    version="2.0.0"
)

# Include SQL query routes
app.include_router(sql_router)


class AdvancedRAGPipeline:
    """
    Advanced RAG pipeline orchestrator.

    Coordinates all services for document ingestion and retrieval.
    """

    def __init__(self):
        """Initialize the advanced RAG pipeline."""
        logger.info("Initializing Advanced RAG Pipeline...")

        # Initialize services
        self.doc_cleaner = get_document_cleaner()
        self.chunker = get_semantic_chunker(
            parent_chunk_size=1500,
            child_chunk_size=300,
            chunk_overlap=50
        )
        self.metadata_extractor = get_metadata_extractor(
            model_name=LLM_MODEL,
            ollama_host=OLLAMA_HOST,
            context_window=LLM_CONTEXT_WINDOW
        )
        self.document_store = get_parent_child_store(
            persist_directory=str(CHROMA_DIR)
        )

        # Initialize Docling converter
        logger.info("Initializing Docling converter...")
        self.docling_converter = DocumentConverter()

        # Initialize Ollama client for answer generation
        self.ollama_client = ollama.Client(host=OLLAMA_HOST)

        logger.info("Advanced RAG Pipeline initialized successfully!")
        logger.info(f"Document store stats: {self.document_store.get_statistics()}")

    async def ingest_document(
        self,
        file_path: str,
        source_url: str,
        document_title: str = ""
    ) -> Dict[str, Any]:
        """
        Ingest a PDF document through the complete pipeline.

        Pipeline stages:
        1. Extract with Docling (preserves structure)
        2. Clean sections (remove noise)
        3. Extract metadata with LLM
        4. Create parent-child chunks
        5. Store in ChromaDB

        Args:
            file_path: Path to PDF file
            source_url: Source URL for the document
            document_title: Optional document title

        Returns:
            Dict with ingestion statistics
        """
        start_time = datetime.now()
        document_id = str(uuid.uuid4())

        logger.info(f"Starting document ingestion: {document_title or source_url}")

        try:
            # Stage 1: Extract with Docling
            logger.info("Stage 1: Extracting PDF with Docling...")
            docling_result = self.docling_converter.convert(file_path)

            # Convert to markdown
            markdown_text = docling_result.document.export_to_markdown()
            logger.info(f"Extracted {len(markdown_text)} characters of markdown")

            # Stage 2: Extract sections from markdown
            logger.info("Stage 2: Extracting document sections...")
            sections = self.chunker.extract_sections_from_markdown(markdown_text)
            logger.info(f"Extracted {len(sections)} sections")

            # Stage 3: Clean sections
            logger.info("Stage 3: Cleaning sections (removing noise)...")
            cleaned_sections = []
            for section in sections:
                cleaned_result = self.doc_cleaner.clean_section(
                    section_text=section.text,
                    section_title=section.title
                )

                if cleaned_result["is_valid"]:
                    # Update section with cleaned text
                    section.text = cleaned_result["cleaned_text"]
                    cleaned_sections.append(section)
                else:
                    logger.debug(
                        f"Skipping section '{section.title}' - "
                        f"too short after cleaning ({cleaned_result['cleaned_length']} chars)"
                    )

            logger.info(f"Retained {len(cleaned_sections)} valid sections after cleaning")

            if not cleaned_sections:
                raise ValueError("No valid content after cleaning - document may be empty or all noise")

            # Stage 4: Extract metadata with LLM
            logger.info("Stage 4: Extracting metadata with LLM...")
            full_text = "\n\n".join(s.text for s in cleaned_sections)
            doc_metadata = self.metadata_extractor.extract(
                document_text=full_text,
                document_title=document_title,
                document_filename=Path(file_path).name
            )
            logger.info(
                f"Metadata extracted: type={doc_metadata.document_type}, "
                f"topics={doc_metadata.primary_topics}, "
                f"confidence={doc_metadata.confidence:.2f}"
            )

            # Stage 5: Create parent-child chunks
            logger.info("Stage 5: Creating parent-child chunks...")
            parent_chunks, child_chunks = self.chunker.chunk_document(
                sections=cleaned_sections,
                document_title=document_title or Path(file_path).name,
                document_id=document_id
            )
            logger.info(
                f"Created {len(parent_chunks)} parent chunks and "
                f"{len(child_chunks)} child chunks"
            )

            # Stage 6: Store in ChromaDB
            logger.info("Stage 6: Storing in ChromaDB...")
            store_metadata = {
                "document_id": document_id,
                "source_url": source_url,
                "document_title": document_title,
                "document_type": doc_metadata.document_type,
                "summary": doc_metadata.summary,
                "primary_topics": ", ".join(doc_metadata.primary_topics),
                "keywords": ", ".join(doc_metadata.keywords),
                "departments": ", ".join(doc_metadata.departments),
                "answerable_questions": " || ".join(doc_metadata.answerable_questions),  # Use || as separator
                "ingestion_date": datetime.now().isoformat(),
                "extraction_confidence": doc_metadata.confidence
            }

            storage_stats = self.document_store.add_document_chunks(
                parent_chunks=parent_chunks,
                child_chunks=child_chunks,
                document_metadata=store_metadata
            )

            elapsed_time = (datetime.now() - start_time).total_seconds()

            result = {
                "document_id": document_id,
                "source_url": source_url,
                "document_title": document_title,
                "message": "Document ingested successfully",
                "statistics": {
                    "sections_extracted": len(sections),
                    "sections_after_cleaning": len(cleaned_sections),
                    "parent_chunks": len(parent_chunks),
                    "child_chunks": len(child_chunks),
                    "ingestion_time_seconds": round(elapsed_time, 2),
                    "document_metadata": doc_metadata.to_dict(),
                    **storage_stats
                }
            }

            logger.info(f"Document ingestion completed in {elapsed_time:.1f}s: {result}")
            return result

        except Exception as e:
            logger.error(f"Error ingesting document: {e}", exc_info=True)
            raise

    async def query(
        self,
        question: str,
        top_k: int = 10,
        parent_limit: int = 3,
        metadata_filter: Dict[str, Any] = None,
        temperature: float = 0.3,
        use_hybrid: bool = True,
        bm25_weight: float = 0.5
    ) -> Dict[str, Any]:
        """
        Query the RAG system with parent-child retrieval.

        Process:
        1. Retrieve top_k child chunks (hybrid: BM25 + semantic)
        2. Expand to parent chunks (context)
        3. Pass parent chunks to LLM
        4. Generate answer with citations

        Args:
            question: User's question
            top_k: Number of child chunks to retrieve
            parent_limit: Maximum number of parent chunks for LLM
            metadata_filter: Optional metadata filter
            temperature: LLM temperature
            use_hybrid: Use hybrid search (BM25 + semantic)
            bm25_weight: Weight for BM25 scores (0.0-1.0)

        Returns:
            Dict with answer and citations
        """
        logger.info(f"Processing query: {question} (hybrid={use_hybrid}, bm25_weight={bm25_weight})")

        try:
            # Retrieve with parent expansion (using hybrid search)
            child_results, parent_results = self.document_store.retrieve_with_parent_expansion(
                query=question,
                top_k=top_k,
                expand_to_parents=True,
                parent_limit=parent_limit,
                metadata_filter=metadata_filter,
                use_hybrid=use_hybrid,
                bm25_weight=bm25_weight
            )

            # Check if we have insufficient results (weak matches)
            # If we retrieved very few chunks, it means the strict BM25 filter
            # eliminated most documents, indicating poor keyword match
            # With BM25 threshold at 0.95, even 1 chunk is a strong signal
            MIN_CHUNKS_THRESHOLD = 1

            if not parent_results or len(child_results) < MIN_CHUNKS_THRESHOLD:
                logger.warning(f"Insufficient results found: {len(child_results)} child chunks")
                return {
                    "answer": (
                        "I couldn't find relevant information about your question in the available documents.<br><br>"
                        "Here are some suggestions:<br>"
                        "• Try rephrasing your question with different keywords<br>"
                        "• Check the <a href='https://portal.amentumspacemissions.com/MS/Pages/MSDefaultHomePage.aspx' target='_blank'>Management System</a> "
                        "where all policy documents are housed<br>"
                        "• If you're looking for a specific policy, try including the policy number (e.g., EN-PO-XXXX)"
                    ),
                    "citations": [],
                    "confidence": 0.0,
                    "retrieval_stats": {
                        "child_chunks_retrieved": len(child_results),
                        "parent_chunks_used": 0,
                        "message": "Insufficient relevant documents found"
                    }
                }

            # Build context from parent chunks (include URLs for inline citations)
            context_parts = []
            for i, parent in enumerate(parent_results, 1):
                context_parts.append(
                    f"[Document {i}]\n"
                    f"Title: {parent['metadata'].get('document_title', 'Unknown')}\n"
                    f"URL: {parent['metadata'].get('source_url', '')}\n"
                    f"Section: {parent['metadata'].get('section_title', 'Unknown')}\n"
                    f"Content:\n{parent['text']}\n"
                )

            context = "\n\n---\n\n".join(context_parts)

            # Generate answer with LLM
            answer = await self._generate_answer(question, context, temperature)

            # Replace newlines with HTML line breaks for better display
            answer = answer.replace('\n', '<br>')

            # Build citations
            citations = []
            for parent in parent_results:
                citations.append({
                    "source_url": parent['metadata'].get('source_url', ''),
                    "document_title": parent['metadata'].get('document_title', 'Unknown'),
                    "section_title": parent['metadata'].get('section_title', ''),
                    "section_number": parent['metadata'].get('section_number', ''),
                    "excerpt": parent['text'][:500] + "..." if len(parent['text']) > 500 else parent['text']
                })

            result = {
                "answer": answer,
                "citations": citations,
                "retrieval_stats": {
                    "child_chunks_retrieved": len(child_results),
                    "parent_chunks_used": len(parent_results),
                    "metadata_filter": metadata_filter
                }
            }

            logger.info("Query processed successfully")
            return result

        except Exception as e:
            logger.error(f"Error processing query: {e}", exc_info=True)
            raise

    async def query_with_llm_selection(
        self,
        question: str,
        max_documents: int = 3,
        temperature: float = 0.3
    ) -> Dict[str, Any]:
        """
        Query the RAG system using LLM-based document selection.

        New flow:
        1. Use LLM to select relevant documents based on answerable_questions
        2. Fetch full text of selected documents
        3. Send full documents + question to LLM for answer generation
        4. Return answer with document-level citations

        Args:
            question: User's question
            max_documents: Maximum number of documents to select
            temperature: LLM temperature for answer generation

        Returns:
            Dict with answer and citations
        """
        logger.info(f"Processing query with LLM document selection: {question}")

        try:
            # Step 1: Use LLM to select relevant documents
            selected_doc_ids = await self._select_documents_with_llm(
                user_question=question,
                max_documents=max_documents
            )

            if not selected_doc_ids:
                logger.warning("No documents selected by LLM")
                return {
                    "answer": (
                        "I couldn't find any documents that can answer your question.<br><br>"
                        "Here are some suggestions:<br>"
                        "• Try rephrasing your question with different keywords<br>"
                        "• Check the <a href='https://portal.amentumspacemissions.com/MS/Pages/MSDefaultHomePage.aspx' target='_blank'>Management System</a> "
                        "where all policy documents are housed<br>"
                        "• If you're looking for a specific policy, try including the policy number (e.g., EN-PO-XXXX)"
                    ),
                    "citations": [],
                    "confidence": 0.0,
                    "retrieval_stats": {
                        "documents_selected": 0,
                        "selection_method": "llm_based",
                        "message": "No relevant documents found"
                    }
                }

            # Step 2: Fetch full text for selected documents
            logger.info(f"Fetching full text for {len(selected_doc_ids)} documents")
            documents_with_text = []

            for doc_id in selected_doc_ids:
                full_text = self.document_store.get_full_document_text(doc_id)
                if full_text:
                    # Get document metadata
                    all_docs = self.document_store.get_all_documents_with_metadata()
                    doc_metadata = next(
                        (d for d in all_docs if d['document_id'] == doc_id),
                        None
                    )

                    if doc_metadata:
                        documents_with_text.append({
                            "document_id": doc_id,
                            "text": full_text,
                            "metadata": doc_metadata
                        })

            if not documents_with_text:
                logger.error("Failed to fetch text for selected documents")
                return {
                    "answer": "Error: Could not retrieve document content.",
                    "citations": [],
                    "confidence": 0.0,
                    "retrieval_stats": {
                        "documents_selected": len(selected_doc_ids),
                        "documents_retrieved": 0,
                        "selection_method": "llm_based",
                        "message": "Failed to fetch document text"
                    }
                }

            # Step 3: Build context from full documents
            context_parts = []
            for i, doc in enumerate(documents_with_text, 1):
                context_parts.append(
                    f"[Document {i}]\n"
                    f"Title: {doc['metadata']['document_title']}\n"
                    f"URL: {doc['metadata']['source_url']}\n"
                    f"Type: {doc['metadata']['document_type']}\n"
                    f"Summary: {doc['metadata']['summary']}\n\n"
                    f"Full Content:\n{doc['text']}\n"
                )

            context = "\n\n" + "="*80 + "\n\n".join(context_parts)

            # Step 4: Generate answer with LLM
            answer = await self._generate_answer(question, context, temperature)

            # Replace newlines with HTML line breaks
            answer = answer.replace('\n', '<br>')

            # Step 5: Build citations (document-level, not chunk-level)
            citations = []
            for doc in documents_with_text:
                citations.append({
                    "source_url": doc['metadata']['source_url'],
                    "document_title": doc['metadata']['document_title'],
                    "document_type": doc['metadata']['document_type'],
                    "summary": doc['metadata']['summary']
                })

            result = {
                "answer": answer,
                "citations": citations,
                "retrieval_stats": {
                    "documents_selected": len(selected_doc_ids),
                    "documents_used": len(documents_with_text),
                    "selection_method": "llm_based",
                    "selected_document_ids": selected_doc_ids
                }
            }

            logger.info("Query with LLM selection processed successfully")
            return result

        except Exception as e:
            logger.error(f"Error processing query with LLM selection: {e}", exc_info=True)
            raise

    async def _select_documents_with_llm(
        self,
        user_question: str,
        max_documents: int = 5
    ) -> List[str]:
        """
        Use LLM to intelligently select which documents can answer the user's question.

        Uses a two-stage approach:
        1. Stage 1: Use BM25/semantic search to narrow down to top 30 candidates
        2. Stage 2: Use LLM to select the most relevant documents from candidates

        This approach:
        - Handles large document collections (100s of documents)
        - Stays within LLM context window limits
        - Combines fast keyword matching with semantic reasoning

        Args:
            user_question: The user's natural language question
            max_documents: Maximum number of documents to select

        Returns:
            List of document IDs that can answer the question
        """
        logger.info(f"Using LLM to select documents for question: {user_question}")

        # Get all documents with metadata
        all_documents = self.document_store.get_all_documents_with_metadata()

        if not all_documents:
            logger.warning("No documents found in the store")
            return []

        logger.info(f"Total documents in system: {len(all_documents)}")

        # STAGE 1: Use hybrid search to narrow down candidates
        # This handles large document collections efficiently
        CANDIDATE_LIMIT = 30  # Number of candidates to send to LLM (fits in context window)

        logger.info(f"Stage 1: Using hybrid search to find top {CANDIDATE_LIMIT} candidate documents")

        # Use the existing hybrid search to get candidate chunks
        candidate_chunks, _ = self.document_store.retrieve_with_parent_expansion(
            query=user_question,
            top_k=100,  # Get more chunks to cover more documents
            expand_to_parents=False,  # Don't need parent expansion yet
            use_hybrid=True,
            bm25_weight=0.3  # Balance between BM25 and semantic
        )

        # Extract unique document IDs from candidate chunks
        candidate_doc_ids = []
        seen_doc_ids = set()
        for chunk in candidate_chunks:
            doc_id = chunk['metadata'].get('document_id')
            if doc_id and doc_id not in seen_doc_ids:
                candidate_doc_ids.append(doc_id)
                seen_doc_ids.add(doc_id)
                if len(candidate_doc_ids) >= CANDIDATE_LIMIT:
                    break

        if not candidate_doc_ids:
            logger.warning("No candidate documents found in Stage 1 (hybrid search)")
            return []

        # Filter all_documents to only include candidates
        candidate_documents = [doc for doc in all_documents if doc['document_id'] in candidate_doc_ids]

        logger.info(f"Stage 1 complete: Narrowed to {len(candidate_documents)} candidate documents")

        # Log the candidate document titles for debugging
        candidate_titles = [f"{doc['document_title']} ({doc['document_type']})" for doc in candidate_documents[:10]]
        logger.info(f"Top 10 candidates: {', '.join(candidate_titles)}")
        if len(candidate_documents) > 10:
            logger.info(f"... and {len(candidate_documents) - 10} more candidates")

        # STAGE 2: Use LLM to select best documents from candidates
        logger.info(f"Stage 2: Using LLM to select best documents from candidates")

        # Build document catalog for LLM (using only candidates from Stage 1)
        doc_catalog = []
        doc_number_to_id = {}  # Map document numbers to IDs for fallback parsing

        for i, doc in enumerate(candidate_documents, 1):
            doc_number_to_id[str(i)] = doc['document_id']

            doc_info = f"""
Document {i}:
- ID: {doc['document_id']}
- Title: {doc['document_title']}
- Type: {doc['document_type']}
- Summary: {doc['summary']}
- Topics: {doc['primary_topics']}
- Questions this document can answer:
"""
            for q in doc['answerable_questions']:
                doc_info += f"  * {q}\n"

            doc_catalog.append(doc_info)

        catalog_text = "\n".join(doc_catalog)

        logger.info(f"Document catalog size: {len(catalog_text)} characters, {len(candidate_documents)} documents")

        # Log the catalog for debugging
        if len(catalog_text) > 3000:
            logger.info(f"Document catalog (first 3000 chars):\n{catalog_text[:3000]}...")
        else:
            logger.info(f"Full document catalog:\n{catalog_text}")

        # Build prompt for LLM
        prompt = f"""You are a document selection expert. Your task is to identify which documents can answer a user's question.

USER'S QUESTION:
{user_question}

AVAILABLE DOCUMENTS:
{catalog_text}

INSTRUCTIONS:
1. Read the user's question carefully
2. For each document, check if ANY of its "Questions this document can answer" are similar to or can answer the user's question
3. Also consider if the document summary or topics are relevant
4. Select ONLY documents that can actually answer the user's question
5. If you find matching documents, select up to {max_documents} of the most relevant ones
6. Return a JSON array with the "ID" field values (the long alphanumeric strings)

CRITICAL - DOCUMENT IDENTIFICATION:
- Each document has an "ID" field (e.g., "13fb5d84-7eeb-40b2-9410-a26d9aafe7d6")
- You MUST return these exact ID values in your JSON array
- DO NOT return the document number (e.g., "Document 1", "Document 2")
- Example: ["13fb5d84-7eeb-40b2-9410-a26d9aafe7d6", "11ceb2fc-df0a-4460-8802-9ed6199b0809"]

IMPORTANT:
- Match questions by MEANING, not just exact words (e.g., "work hours" matches "working time", "schedule", "overtime")
- If NO documents match, return an empty array: []
- Return ONLY the JSON array, no explanations

Your response (JSON array of ID values only):"""

        logger.info(f"Sending document selection prompt to LLM (question: '{user_question}')")

        try:
            response = self.ollama_client.generate(
                model=LLM_MODEL,
                prompt=prompt,
                options={
                    "temperature": 0.1,  # Low temperature for more deterministic selection
                    "num_predict": 300,  # Increased to allow for more IDs
                    "num_ctx": LLM_CONTEXT_WINDOW  # Context window size (32K for llama3.1:8b)
                }
            )

            # Parse the response to extract document IDs
            response_text = response['response'].strip()
            logger.info(f"LLM document selection raw response: {response_text}")

            # Try to parse as JSON
            import json
            import re

            # Extract JSON array from response
            json_match = re.search(r'\[.*?\]', response_text, re.DOTALL)
            if json_match:
                selected_ids = json.loads(json_match.group(0))

                # Handle case where LLM returns document numbers instead of IDs
                # Convert any numeric strings to document IDs using our mapping
                converted_ids = []
                for item in selected_ids:
                    if str(item) in doc_number_to_id:
                        # LLM returned a document number, convert it
                        actual_id = doc_number_to_id[str(item)]
                        converted_ids.append(actual_id)
                        logger.info(f"LLM returned document number '{item}', converted to ID: {actual_id}")
                    elif item in [doc['document_id'] for doc in candidate_documents]:
                        # LLM correctly returned a document ID
                        converted_ids.append(item)
                    else:
                        logger.warning(f"Ignoring invalid ID/number: {item}")

                selected_ids = converted_ids

                # Log which documents were selected with their titles
                if selected_ids:
                    selected_titles = []
                    for doc_id in selected_ids:
                        doc = next((d for d in candidate_documents if d['document_id'] == doc_id), None)
                        if doc:
                            selected_titles.append(f"{doc['document_title']} (type: {doc['document_type']})")

                    logger.info(f"Stage 2 complete: LLM selected {len(selected_ids)} final documents:")
                    for title in selected_titles:
                        logger.info(f"  - {title}")
                else:
                    logger.warning("LLM returned empty selection - no matching documents found in candidates")

                return selected_ids
            else:
                logger.warning("Could not parse JSON from LLM response, falling back to empty list")
                logger.warning(f"Unparseable response was: {response_text}")
                return []

        except Exception as e:
            logger.error(f"Error in LLM document selection: {e}", exc_info=True)
            return []

    async def _generate_answer(
        self,
        question: str,
        context: str,
        temperature: float
    ) -> str:
        """Generate answer using Ollama LLM."""

        prompt = f"""Answer the following question using ONLY the information from the documents provided below.

QUESTION:
{question}

DOCUMENTS:
{context}

INSTRUCTIONS:
- Provide a direct, helpful answer to the question
- Use information ONLY from the documents above
- Include specific details (section numbers, dates, amounts) when relevant
- Cite sources using this format: <span><a href="URL">FileName.pdf</a></span>
- If information is missing, clearly state what cannot be answered

Now provide your answer:"""

        logger.debug("Calling Ollama to generate answer...")

        try:
            response = self.ollama_client.generate(
                model=LLM_MODEL,
                prompt=prompt,
                options={
                    "temperature": temperature,
                    "num_predict": 500,
                    "num_ctx": LLM_CONTEXT_WINDOW  # Context window size (32K for llama3.1:8b)
                }
            )

            answer = response['response'].strip()
            logger.debug(f"Generated answer: {answer[:200]}...")

            return answer

        except Exception as e:
            logger.error(f"Error calling Ollama: {e}")
            return f"Error generating answer: {str(e)}"


# Initialize pipeline (singleton)
rag_pipeline = AdvancedRAGPipeline()


# API Models
class QueryRequest(BaseModel):
    prompt: str
    top_k: int = 10
    parent_limit: int = 5  # Increased from 3 to get more context sections
    temperature: float = 0.3  # Increased from 0.1 - can help with model stability
    metadata_filter: Optional[Dict[str, Any]] = None
    use_hybrid: bool = True  # Use hybrid search (BM25 + semantic) by default
    bm25_weight: float = 0.2  # Lowered from 0.5 - trust semantics more (80% semantic, 20% BM25)
    use_llm_selection: bool = False  # NEW: Use LLM-based document selection instead of hybrid search
    max_documents: int = 3  # NEW: Max documents to select when using LLM selection


class QueryResponse(BaseModel):
    answer: str
    citations: List[Dict[str, Any]]
    retrieval_stats: Dict[str, Any]


# API Endpoints

@app.post("/upload-document")
async def upload_document(
    file: UploadFile = File(...),
    source_url: str = Form(...)
):
    """
    Upload and process a PDF document.

    Complete pipeline: extract, clean, chunk, extract metadata, store.
    """
    if not file.filename.lower().endswith('.pdf'):
        raise HTTPException(status_code=400, detail="Only PDF files are supported")

    # Save uploaded file
    file_path = DOCS_DIR / f"{uuid.uuid4()}_{file.filename}"

    try:
        with open(file_path, 'wb') as f:
            content = await file.read()
            f.write(content)

        # Process document
        result = await rag_pipeline.ingest_document(
            file_path=str(file_path),
            source_url=source_url,
            document_title=file.filename
        )

        return JSONResponse(content=result)

    except Exception as e:
        logger.error(f"Error uploading document: {e}")
        raise HTTPException(status_code=500, detail=str(e))


@app.post("/query", response_model=QueryResponse)
async def query(request: QueryRequest):
    """
    Query the RAG system with two modes:

    1. HYBRID SEARCH MODE (default, use_llm_selection=False):
       - Retrieves child chunks using hybrid search (BM25 + semantic)
       - Expands to parent chunks for context
       - Generates answer from chunks
       - Set use_hybrid=False for pure semantic search
       - Adjust bm25_weight (0.0-1.0) to control BM25 vs semantic influence

    2. LLM DOCUMENT SELECTION MODE (use_llm_selection=True):
       - Uses LLM to select relevant documents based on answerable_questions
       - Fetches full text of selected documents
       - Generates answer from complete documents
       - Set max_documents to control how many documents to select (default: 3)
    """
    try:
        # Route to appropriate query method based on use_llm_selection
        if request.use_llm_selection:
            logger.info("Using LLM-based document selection mode")
            result = await rag_pipeline.query_with_llm_selection(
                question=request.prompt,
                max_documents=request.max_documents,
                temperature=request.temperature
            )
        else:
            logger.info("Using hybrid search mode")
            result = await rag_pipeline.query(
                question=request.prompt,
                top_k=request.top_k,
                parent_limit=request.parent_limit,
                metadata_filter=request.metadata_filter,
                temperature=request.temperature,
                use_hybrid=request.use_hybrid,
                bm25_weight=request.bm25_weight
            )

        return result

    except Exception as e:
        logger.error(f"Error processing query: {e}")
        raise HTTPException(status_code=500, detail=str(e))


@app.get("/documents")
async def list_documents():
    """
    List all documents in the system with full metadata including answerable questions.

    Returns document information including:
    - Basic info (ID, title, URL, type)
    - Summary and topics
    - Answerable questions (for LLM-based document selection)
    """
    try:
        documents = rag_pipeline.document_store.get_all_documents_with_metadata()
        return {"documents": documents, "count": len(documents)}
    except Exception as e:
        logger.error(f"Error listing documents: {e}")
        raise HTTPException(status_code=500, detail=str(e))


@app.delete("/documents/{document_id}")
async def delete_document(document_id: str):
    """Delete a document and all its chunks."""
    try:
        result = rag_pipeline.document_store.delete_document(document_id)
        return result
    except Exception as e:
        logger.error(f"Error deleting document: {e}")
        raise HTTPException(status_code=500, detail=str(e))


@app.put("/documents/{document_id}/questions")
async def update_document_questions(
    document_id: str,
    questions: List[str]
):
    """
    Update the answerable questions for a document without re-ingesting.

    This allows you to manually refine or add questions after document ingestion.
    Useful for:
    - Adding domain-specific questions the LLM might have missed
    - Removing low-quality auto-generated questions
    - Tuning questions based on user query patterns

    Args:
        document_id: The document ID to update
        questions: New list of questions (replaces existing questions)

    Example request body:
    ```json
    [
        "How do I request vacation time?",
        "What is the PTO accrual rate?",
        "Who approves time off requests?"
    ]
    ```
    """
    try:
        if not questions:
            raise HTTPException(
                status_code=400,
                detail="Questions list cannot be empty"
            )

        # Validate questions
        for q in questions:
            if not isinstance(q, str) or not q.strip():
                raise HTTPException(
                    status_code=400,
                    detail="All questions must be non-empty strings"
                )

        result = rag_pipeline.document_store.update_document_questions(
            document_id=document_id,
            answerable_questions=questions
        )

        if "error" in result:
            raise HTTPException(status_code=404, detail=result["error"])

        return result

    except HTTPException:
        raise
    except Exception as e:
        logger.error(f"Error updating document questions: {e}")
        raise HTTPException(status_code=500, detail=str(e))


@app.delete("/documents")
async def clear_all_documents():
    """Clear all documents from the document store."""
    try:
        # Get all documents
        documents = rag_pipeline.document_store.list_documents()

        # Delete each document
        deleted_count = 0
        for doc in documents:
            rag_pipeline.document_store.delete_document(doc['document_id'])
            deleted_count += 1

        logger.info(f"Cleared {deleted_count} documents from document store")

        return {
            "message": f"Successfully cleared {deleted_count} documents",
            "deleted_count": deleted_count,
            "statistics": rag_pipeline.document_store.get_statistics()
        }
    except Exception as e:
        logger.error(f"Error clearing documents: {e}")
        raise HTTPException(status_code=500, detail=str(e))


@app.get("/statistics")
async def get_statistics():
    """Get system statistics."""
    try:
        stats = rag_pipeline.document_store.get_statistics()
        return stats
    except Exception as e:
        logger.error(f"Error getting statistics: {e}")
        raise HTTPException(status_code=500, detail=str(e))


@app.get("/health")
async def health_check():
    """Health check endpoint."""
    return {"status": "healthy", "version": "2.0.0"}


@app.get("/acronyms")
async def get_acronyms():
    """
    Get all acronym expansions.

    Returns the current acronym expansion mappings used for query expansion.
    These help the system understand domain-specific acronyms like PTO, HR, etc.
    """
    try:
        from parent_child_store import get_acronym_expansions
        acronyms = get_acronym_expansions()

        return {
            "acronyms": acronyms,
            "count": len(acronyms),
            "message": "Acronym expansions loaded successfully"
        }
    except Exception as e:
        logger.error(f"Error getting acronyms: {e}")
        raise HTTPException(status_code=500, detail=str(e))


@app.put("/acronyms")
async def update_acronyms(acronyms: Dict[str, str]):
    """
    Update acronym expansions.

    Replaces the entire acronym expansion dictionary. To add/modify a single
    acronym, include all existing acronyms plus the new one.

    Request body should be a JSON object with acronym -> expansion mappings:
    {
        "pto": "Paid Time Off (PTO)",
        "hr": "Human Resources (HR)",
        "new_acronym": "New Expansion (NEW_ACRONYM)"
    }

    The changes are saved to config/acronyms.json and take effect immediately.
    """
    try:
        from parent_child_store import save_acronym_expansions

        # Validate that all values are non-empty strings
        for acronym, expansion in acronyms.items():
            if not isinstance(acronym, str) or not acronym.strip():
                raise HTTPException(
                    status_code=400,
                    detail=f"Invalid acronym key: '{acronym}' must be a non-empty string"
                )
            if not isinstance(expansion, str) or not expansion.strip():
                raise HTTPException(
                    status_code=400,
                    detail=f"Invalid expansion for '{acronym}': must be a non-empty string"
                )

        # Convert all acronyms to lowercase for consistency
        normalized_acronyms = {k.lower(): v for k, v in acronyms.items()}

        # Save to file (this also updates the global cache)
        save_acronym_expansions(normalized_acronyms)

        logger.info(f"Updated {len(normalized_acronyms)} acronym expansions")

        return {
            "message": "Acronym expansions updated successfully",
            "count": len(normalized_acronyms),
            "acronyms": normalized_acronyms
        }
    except HTTPException:
        raise
    except Exception as e:
        logger.error(f"Error updating acronyms: {e}")
        raise HTTPException(status_code=500, detail=str(e))


@app.get("/debug/document/{document_id}")
async def debug_document(document_id: str):
    """
    Debug endpoint to inspect actual chunk content for a document.

    Shows what text is stored in parent and child chunks.
    """
    try:
        # Get parent chunks
        parent_chunks = rag_pipeline.document_store.parent_collection.get(
            where={"document_id": document_id},
            include=["documents", "metadatas"]
        )

        # Get child chunks
        child_chunks = rag_pipeline.document_store.child_collection.get(
            where={"document_id": document_id},
            include=["documents", "metadatas"]
        )

        result = {
            "document_id": document_id,
            "parent_chunks": {
                "count": len(parent_chunks['ids']),
                "chunks": [
                    {
                        "chunk_id": parent_chunks['ids'][i],
                        "metadata": parent_chunks['metadatas'][i],
                        "text": parent_chunks['documents'][i][:1000] + "..." if len(parent_chunks['documents'][i]) > 1000 else parent_chunks['documents'][i]
                    }
                    for i in range(len(parent_chunks['ids']))
                ]
            },
            "child_chunks": {
                "count": len(child_chunks['ids']),
                "chunks": [
                    {
                        "chunk_id": child_chunks['ids'][i],
                        "metadata": child_chunks['metadatas'][i],
                        "text": child_chunks['documents'][i][:500] + "..." if len(child_chunks['documents'][i]) > 500 else child_chunks['documents'][i]
                    }
                    for i in range(min(10, len(child_chunks['ids'])))  # Limit to first 10 child chunks
                ]
            }
        }

        return result

    except Exception as e:
        logger.error(f"Error debugging document: {e}")
        raise HTTPException(status_code=500, detail=str(e))


@app.post("/debug/extract-markdown")
async def debug_extract_markdown(file: UploadFile = File(...)):
    """
    Debug endpoint to see raw Docling markdown extraction.

    Upload a PDF and see what markdown Docling produces and how it gets
    parsed into sections. Useful for diagnosing section extraction issues.
    """
    if not file.filename.lower().endswith('.pdf'):
        raise HTTPException(status_code=400, detail="Only PDF files are supported")

    # Save uploaded file
    file_path = DOCS_DIR / f"debug_{uuid.uuid4()}_{file.filename}"

    try:
        with open(file_path, 'wb') as f:
            content = await file.read()
            f.write(content)

        # Extract with Docling
        logger.info(f"Extracting PDF with Docling: {file.filename}")
        docling_result = rag_pipeline.docling_converter.convert(str(file_path))
        markdown_text = docling_result.document.export_to_markdown()

        # Extract sections
        sections = rag_pipeline.chunker.extract_sections_from_markdown(markdown_text)

        result = {
            "filename": file.filename,
            "raw_markdown_length": len(markdown_text),
            "raw_markdown_preview": markdown_text[:2000] + "..." if len(markdown_text) > 2000 else markdown_text,
            "sections_extracted": len(sections),
            "sections": [
                {
                    "title": s.title,
                    "section_number": s.section_number,
                    "level": s.level,
                    "text_length": len(s.text),
                    "text_preview": s.text[:500] + "..." if len(s.text) > 500 else s.text
                }
                for s in sections
            ]
        }

        # Clean up debug file
        file_path.unlink()

        return result

    except Exception as e:
        logger.error(f"Error extracting markdown: {e}")
        # Clean up on error
        if file_path.exists():
            file_path.unlink()
        raise HTTPException(status_code=500, detail=str(e))


if __name__ == "__main__":
    import uvicorn

    uvicorn.run(
        "airgapped_rag_advanced:app",
        host="0.0.0.0",
        port=8000,
        reload=False,
        log_level="info"
    )<|MERGE_RESOLUTION|>--- conflicted
+++ resolved
@@ -58,10 +58,6 @@
 CHROMA_DIR.mkdir(parents=True, exist_ok=True)
 
 # Ollama configuration
-<<<<<<< HEAD
-OLLAMA_HOST = os.getenv("OLLAMA_HOST", "http://adam.amentumspacemissions.com:11434")
-LLM_MODEL = os.getenv("LLM_MODEL", "llama3.1:70b")
-=======
 # Remote Ollama server on development/production machine with 32GB VRAM (2 GPUs)
 OLLAMA_HOST = os.getenv("OLLAMA_HOST", "http://adam.amentumspacemissions.com:11434")
 LLM_MODEL = os.getenv("LLM_MODEL", "llama3.1:70b")  # 70b model for better reasoning (requires 32GB VRAM)
@@ -70,7 +66,6 @@
 # llama3.1:70b supports up to 128K tokens, we use 64K for optimal performance
 # 64K is sufficient for ~80 documents with questions (~50K tokens)
 LLM_CONTEXT_WINDOW = int(os.getenv("LLM_CONTEXT_WINDOW", "65536"))  # 64K tokens
->>>>>>> 4b4137fa
 
 # FastAPI app
 app = FastAPI(
