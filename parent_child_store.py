--- conflicted
+++ resolved
@@ -14,7 +14,6 @@
 """
 
 import logging
-import os
 import uuid
 from typing import List, Dict, Any, Tuple, Optional
 from pathlib import Path
@@ -27,24 +26,6 @@
 from semantic_chunker import Chunk
 
 logger = logging.getLogger(__name__)
-
-# Default data directory (platform-specific)
-DEFAULT_CHROMA_DIR = "D:/data/airgapped_rag/chromadb_advanced" if os.name == 'nt' else "/data/airgapped_rag/chromadb_advanced"
-
-# Import feedback store (lazy import to avoid circular dependencies)
-_feedback_store = None
-
-def get_feedback_store_lazy():
-    """Lazy load feedback store to avoid circular imports."""
-    global _feedback_store
-    if _feedback_store is None:
-        try:
-            from feedback_store import get_feedback_store
-            _feedback_store = get_feedback_store()
-        except Exception as e:
-            logger.warning(f"Could not load feedback store: {e}")
-            _feedback_store = None
-    return _feedback_store
 
 # English stop words for BM25 filtering
 STOP_WORDS = {
@@ -59,16 +40,13 @@
 
 def tokenize_for_bm25(text: str) -> List[str]:
     """
-    Tokenize text for BM25 search with stop word filtering and punctuation stripping.
-
-    Removes common English stop words and strips punctuation to improve keyword matching accuracy.
+    Tokenize text for BM25 search with stop word filtering.
+
+    Removes common English stop words to improve keyword matching accuracy.
     """
-    import string
     tokens = text.lower().split()
-    # Strip punctuation from each token
-    tokens = [token.strip(string.punctuation) for token in tokens]
-    # Filter out stop words, empty tokens, and keep only meaningful terms
-    return [token for token in tokens if token and token not in STOP_WORDS and len(token) > 1]
+    # Filter out stop words and keep only meaningful terms
+    return [token for token in tokens if token not in STOP_WORDS and len(token) > 1]
 
 
 class ParentChildDocumentStore:
@@ -80,7 +58,7 @@
 
     def __init__(
         self,
-        persist_directory: str = None,
+        persist_directory: str = "/data/airgapped_rag/chromadb_advanced",
         embedding_model: str = "all-MiniLM-L6-v2",
         child_collection_name: str = "child_chunks",
         parent_collection_name: str = "parent_chunks"
@@ -89,19 +67,13 @@
         Initialize the parent-child document store.
 
         Args:
-            persist_directory: Directory for ChromaDB persistence (defaults to platform-specific path)
+            persist_directory: Directory for ChromaDB persistence
             embedding_model: Sentence-transformers model for embeddings
             child_collection_name: Name for child chunks collection
             parent_collection_name: Name for parent chunks collection
         """
-        # Use default directory if not specified
-        if persist_directory is None:
-            persist_directory = DEFAULT_CHROMA_DIR
-
         self.persist_directory = Path(persist_directory)
         self.persist_directory.mkdir(parents=True, exist_ok=True)
-
-        logger.info(f"ParentChildDocumentStore using ChromaDB at: {self.persist_directory}")
 
         self.child_collection_name = child_collection_name
         self.parent_collection_name = parent_collection_name
@@ -233,8 +205,7 @@
         parent_limit: int = 3,
         metadata_filter: Dict[str, Any] = None,
         use_hybrid: bool = True,
-        bm25_weight: float = 0.5,
-        use_feedback_weighting: bool = True
+        bm25_weight: float = 0.5
     ) -> Tuple[List[Dict[str, Any]], List[Dict[str, Any]]]:
         """
         Retrieve child chunks and optionally expand to parent chunks.
@@ -242,10 +213,9 @@
         Strategy:
         1. Run hybrid search (BM25 + Semantic) on child chunks
         2. Fuse scores with weighted combination
-        3. Apply feedback weighting to boost/demote chunks based on user feedback
-        4. If expand_to_parents, get corresponding parent chunks
-        5. Deduplicate parents
-        6. Return both child and parent chunks
+        3. If expand_to_parents, get corresponding parent chunks
+        4. Deduplicate parents
+        5. Return both child and parent chunks
 
         Args:
             query: Query text
@@ -255,7 +225,6 @@
             metadata_filter: Optional metadata filter for search
             use_hybrid: Whether to use hybrid (BM25 + semantic) search
             bm25_weight: Weight for BM25 scores (0.0-1.0), semantic gets (1-bm25_weight)
-            use_feedback_weighting: Whether to apply feedback-based score adjustments
 
         Returns:
             Tuple of (child_results, parent_results)
@@ -267,8 +236,7 @@
                 query=query,
                 top_k=top_k,
                 metadata_filter=metadata_filter,
-                bm25_weight=bm25_weight,
-                use_feedback_weighting=use_feedback_weighting
+                bm25_weight=bm25_weight
             )
         else:
             # Pure semantic search (original method)
@@ -339,8 +307,7 @@
         query: str,
         top_k: int,
         metadata_filter: Dict[str, Any] = None,
-        bm25_weight: float = 0.5,
-        use_feedback_weighting: bool = True
+        bm25_weight: float = 0.5
     ) -> List[Dict[str, Any]]:
         """
         Hybrid search combining semantic (embedding) and BM25 (keyword) search.
@@ -350,25 +317,14 @@
         2. Use BM25 as BOOSTER (boosts chunks with exact keyword matches)
         3. Only apply lenient filtering to remove truly irrelevant results
 
-<<<<<<< HEAD
-        Optionally applies feedback weighting:
-        feedback_adjusted_score = final_score * (1 + feedback_weight * quality_score)
-
-        Relevance filtering:
-        - Requires BM25 score >= 0.95 (strong keyword match)
-        - Requires semantic score >= 0.2 (minimum semantic relevance)
-        - Both thresholds must be met to prevent keyword-only matches
-=======
         This approach leverages the power of embeddings to understand query intent
         while still rewarding exact keyword matches.
->>>>>>> 1da79817
 
         Args:
             query: Query text
             top_k: Number of results to return
             metadata_filter: Optional metadata filter
             bm25_weight: Weight for BM25 scores (0.0-1.0)
-            use_feedback_weighting: Apply feedback-based score adjustments
 
         Returns:
             List of child chunk results sorted by fused score
@@ -424,83 +380,6 @@
         else:
             bm25_scores_normalized = bm25_scores
 
-<<<<<<< HEAD
-        # Step 4: Get semantic search scores (fetch more for fusion)
-        # With large document collections, we need to retrieve enough semantic results
-        # to ensure relevant chunks get semantic scores (not just 0.0 from being outside top-N)
-        semantic_top_k = min(max(top_k * 10, 100), len(all_chunks['ids']))  # At least 100 or 10x top_k
-        semantic_results = self._semantic_search(
-            query=query,
-            top_k=semantic_top_k,
-            metadata_filter=metadata_filter
-        )
-
-        # Create semantic scores lookup
-        semantic_scores = {
-            result['id']: result['score']
-            for result in semantic_results
-        }
-
-        # Step 5: Fuse scores and filter out weak matches
-        # In hybrid mode, require both strong keyword AND semantic relevance
-        # This prevents documents with keyword matches but no semantic relevance
-        MIN_BM25_THRESHOLD = 0.80  # Lowered to 80% to capture more relevant chunks (e.g. 0.848, 0.820) from multiple PTO policy sections
-        MIN_SEMANTIC_THRESHOLD = 0.2  # Require minimum semantic relevance
-
-        fused_results = []
-
-        # Log top BM25 scores for debugging
-        if len(bm25_scores_normalized) > 0:
-            top_bm25_indices = sorted(range(len(bm25_scores_normalized)),
-                                     key=lambda i: bm25_scores_normalized[i],
-                                     reverse=True)[:5]
-            logger.info(f"Top 5 BM25 scores: {[f'{bm25_scores_normalized[i]:.3f}' for i in top_bm25_indices]}")
-
-        # Track chunks that pass BM25 threshold
-        bm25_passed = []
-
-        for i, chunk_id in enumerate(all_chunks['ids']):
-            # BM25 score (already normalized 0-1)
-            bm25_score = float(bm25_scores_normalized[i])
-
-            # Skip chunks with weak keyword relevance in hybrid mode
-            # With 0.95 threshold, only chunks with nearly perfect keyword matches pass
-            # This filters out documents scoring 0.937, 0.469, etc. (only common word matches)
-            if bm25_weight > 0 and bm25_score < MIN_BM25_THRESHOLD:
-                continue
-
-            # Semantic score (0 if not in semantic results)
-            semantic_score = semantic_scores.get(chunk_id, 0.0)
-
-            # Log all chunks that passed BM25 threshold
-            bm25_passed.append({
-                'chunk_id': chunk_id[:12],
-                'bm25': bm25_score,
-                'semantic': semantic_score,
-                'doc_title': all_chunks['metadatas'][i].get('document_title', 'unknown')[:30]
-            })
-
-        if bm25_passed:
-            logger.info(f"Chunks passing BM25 threshold (>={MIN_BM25_THRESHOLD}): {len(bm25_passed)}")
-            for chunk_info in bm25_passed[:10]:  # Show first 10
-                logger.info(f"  {chunk_info['chunk_id']}... BM25={chunk_info['bm25']:.3f} Semantic={chunk_info['semantic']:.3f} Doc={chunk_info['doc_title']}")
-
-        # Now apply semantic threshold
-        for i, chunk_id in enumerate(all_chunks['ids']):
-            bm25_score = float(bm25_scores_normalized[i])
-            if bm25_weight > 0 and bm25_score < MIN_BM25_THRESHOLD:
-                continue
-
-            semantic_score = semantic_scores.get(chunk_id, 0.0)
-
-            # Require BOTH strong keyword match AND semantic relevance
-            # This prevents keyword pollution (e.g., EN-PR-0051 with "paid time off" in keywords)
-            # By retrieving 100+ semantic results above, relevant docs get proper semantic scores
-            if semantic_score < MIN_SEMANTIC_THRESHOLD:
-                logger.info(
-                    f"Filtered out chunk {chunk_id[:8]}... - "
-                    f"low semantic relevance (BM25={bm25_score:.3f}, semantic={semantic_score:.3f})"
-=======
         # Step 4: Fuse semantic and BM25 scores
         # LENIENT filtering - only filter out completely irrelevant results
         MIN_SEMANTIC_THRESHOLD = 0.15  # Very low - trust the embeddings!
@@ -514,7 +393,6 @@
                 logger.debug(
                     f"Filtered out chunk {result['id'][:8]}... - "
                     f"very low semantic relevance (semantic={semantic_score:.3f})"
->>>>>>> 1da79817
                 )
                 continue
 
@@ -534,44 +412,7 @@
                 "retrieval_method": "hybrid_semantic_first"
             })
 
-<<<<<<< HEAD
-        # Step 6: Apply feedback weighting if enabled
-        if use_feedback_weighting and fused_results:
-            feedback_store = get_feedback_store_lazy()
-            if feedback_store:
-                # Get feedback scores for all chunks
-                chunk_ids = [r['id'] for r in fused_results]
-                feedback_scores = feedback_store.get_chunk_quality_scores(chunk_ids)
-
-                # Apply feedback weighting
-                # quality_score ranges from -1.0 (all bad) to +1.0 (all good)
-                # We use a moderate weight so feedback doesn't override relevance
-                FEEDBACK_WEIGHT = 0.15  # 15% adjustment based on feedback
-
-                for result in fused_results:
-                    chunk_id = result['id']
-                    quality_score = feedback_scores.get(chunk_id, 0.0)
-
-                    if quality_score != 0.0:
-                        # Adjust score: positive feedback boosts, negative demotes
-                        original_score = result['score']
-                        adjustment = FEEDBACK_WEIGHT * quality_score
-                        adjusted_score = original_score * (1 + adjustment)
-
-                        result['score'] = max(0.0, adjusted_score)  # Keep >= 0
-                        result['feedback_quality'] = quality_score
-                        result['feedback_adjustment'] = adjustment
-
-                        logger.debug(
-                            f"Chunk {chunk_id[:8]}... feedback adjusted: "
-                            f"{original_score:.3f} -> {adjusted_score:.3f} "
-                            f"(quality: {quality_score:.2f})"
-                        )
-
-        # Step 7: Sort by (possibly feedback-adjusted) score and return top_k
-=======
         # Step 5: Sort by fused score and return top_k
->>>>>>> 1da79817
         fused_results.sort(key=lambda x: x['score'], reverse=True)
         top_results = fused_results[:top_k]
 
@@ -610,24 +451,21 @@
         Returns:
             List of parent chunk results (deduplicated)
         """
-        # Get unique parent IDs in order of child chunk relevance
-        # Child chunks are already sorted by score, so preserve that ordering
-        parent_ids_ordered = []
-        seen_parents = set()
+        # Get unique parent IDs
+        parent_ids = set()
         for child in child_chunks:
             parent_id = child['metadata'].get('parent_chunk_id')
-            if parent_id and parent_id not in seen_parents:
-                parent_ids_ordered.append(parent_id)
-                seen_parents.add(parent_id)
-
-        if not parent_ids_ordered:
+            if parent_id:
+                parent_ids.add(parent_id)
+
+        if not parent_ids:
             logger.warning("No parent IDs found in child chunks")
             return []
 
-        logger.debug(f"Found {len(parent_ids_ordered)} unique parent chunks from {len(child_chunks)} child chunks")
-
-        # Retrieve parents from collection (limit to top N by relevance)
-        parent_ids_list = parent_ids_ordered[:parent_limit]  # Take most relevant parents
+        logger.debug(f"Expanding to {len(parent_ids)} unique parent chunks")
+
+        # Retrieve parents from collection
+        parent_ids_list = list(parent_ids)[:parent_limit]  # Limit number of parents
 
         try:
             parent_results = self.parent_collection.get(
@@ -638,20 +476,14 @@
             # Format parent results
             parents = []
             for i in range(len(parent_results['ids'])):
-                parent_metadata = parent_results['metadatas'][i]
                 parents.append({
                     "id": parent_results['ids'][i],
                     "text": parent_results['documents'][i],
-                    "metadata": parent_metadata,
+                    "metadata": parent_results['metadatas'][i],
                     "score": 1.0  # Parents don't have relevance scores initially
                 })
 
-                # Log which sections are being sent to LLM
-                section_title = parent_metadata.get('section_title', 'Unknown')
-                doc_title = parent_metadata.get('document_title', 'Unknown')
-                logger.info(f"  Parent {i+1}: {doc_title} - Section: {section_title[:50]}")
-
-            logger.info(f"Expanded to {len(parents)} parent chunks for LLM context")
+            logger.info(f"Expanded to {len(parents)} parent chunks")
             return parents
 
         except Exception as e:
